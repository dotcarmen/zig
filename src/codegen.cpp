/*
 * Copyright (c) 2015 Andrew Kelley
 *
 * This file is part of zig, which is MIT licensed.
 * See http://opensource.org/licenses/MIT
 */

#include "analyze.hpp"
#include "ast_render.hpp"
#include "codegen.hpp"
#include "compiler.hpp"
#include "config.h"
#include "errmsg.hpp"
#include "error.hpp"
#include "hash_map.hpp"
#include "ir.hpp"
#include "os.hpp"
#include "translate_c.hpp"
#include "target.hpp"
#include "util.hpp"
#include "zig_llvm.h"
#include "userland.h"

#include <stdio.h>
#include <errno.h>

enum ResumeId {
    ResumeIdManual,
    ResumeIdReturn,
    ResumeIdCall,
};

static void init_darwin_native(CodeGen *g) {
    char *osx_target = getenv("MACOSX_DEPLOYMENT_TARGET");
    char *ios_target = getenv("IPHONEOS_DEPLOYMENT_TARGET");

    // Allow conflicts among OSX and iOS, but choose the default platform.
    if (osx_target && ios_target) {
        if (g->zig_target->arch == ZigLLVM_arm ||
            g->zig_target->arch == ZigLLVM_aarch64 ||
            g->zig_target->arch == ZigLLVM_thumb)
        {
            osx_target = nullptr;
        } else {
            ios_target = nullptr;
        }
    }

    if (osx_target) {
        g->mmacosx_version_min = buf_create_from_str(osx_target);
    } else if (ios_target) {
        g->mios_version_min = buf_create_from_str(ios_target);
    } else if (g->zig_target->os != OsIOS) {
        g->mmacosx_version_min = buf_create_from_str("10.14");
    }
}

static ZigPackage *new_package(const char *root_src_dir, const char *root_src_path, const char *pkg_path) {
    ZigPackage *entry = allocate<ZigPackage>(1);
    entry->package_table.init(4);
    buf_init_from_str(&entry->root_src_dir, root_src_dir);
    buf_init_from_str(&entry->root_src_path, root_src_path);
    buf_init_from_str(&entry->pkg_path, pkg_path);
    return entry;
}

ZigPackage *new_anonymous_package() {
    return new_package("", "", "");
}

static const char *symbols_that_llvm_depends_on[] = {
    "memcpy",
    "memset",
    "sqrt",
    "powi",
    "sin",
    "cos",
    "pow",
    "exp",
    "exp2",
    "log",
    "log10",
    "log2",
    "fma",
    "fabs",
    "minnum",
    "maxnum",
    "copysign",
    "floor",
    "ceil",
    "trunc",
    "rint",
    "nearbyint",
    "round",
    // TODO probably all of compiler-rt needs to go here
};

void codegen_set_clang_argv(CodeGen *g, const char **args, size_t len) {
    g->clang_argv = args;
    g->clang_argv_len = len;
}

void codegen_set_llvm_argv(CodeGen *g, const char **args, size_t len) {
    g->llvm_argv = args;
    g->llvm_argv_len = len;
}

void codegen_set_test_filter(CodeGen *g, Buf *filter) {
    g->test_filter = filter;
}

void codegen_set_test_name_prefix(CodeGen *g, Buf *prefix) {
    g->test_name_prefix = prefix;
}

void codegen_set_lib_version(CodeGen *g, size_t major, size_t minor, size_t patch) {
    g->version_major = major;
    g->version_minor = minor;
    g->version_patch = patch;
}

void codegen_set_emit_file_type(CodeGen *g, EmitFileType emit_file_type) {
    g->emit_file_type = emit_file_type;
}

void codegen_set_each_lib_rpath(CodeGen *g, bool each_lib_rpath) {
    g->each_lib_rpath = each_lib_rpath;
}

void codegen_set_errmsg_color(CodeGen *g, ErrColor err_color) {
    g->err_color = err_color;
}

void codegen_set_strip(CodeGen *g, bool strip) {
    g->strip_debug_symbols = strip;
    if (!target_has_debug_info(g->zig_target)) {
        g->strip_debug_symbols = true;
    }
}

void codegen_set_out_name(CodeGen *g, Buf *out_name) {
    g->root_out_name = out_name;
}

void codegen_add_lib_dir(CodeGen *g, const char *dir) {
    g->lib_dirs.append(dir);
}

void codegen_add_rpath(CodeGen *g, const char *name) {
    g->rpath_list.append(buf_create_from_str(name));
}

LinkLib *codegen_add_link_lib(CodeGen *g, Buf *name) {
    return add_link_lib(g, name);
}

void codegen_add_forbidden_lib(CodeGen *codegen, Buf *lib) {
    codegen->forbidden_libs.append(lib);
}

void codegen_add_framework(CodeGen *g, const char *framework) {
    g->darwin_frameworks.append(buf_create_from_str(framework));
}

void codegen_set_mmacosx_version_min(CodeGen *g, Buf *mmacosx_version_min) {
    g->mmacosx_version_min = mmacosx_version_min;
}

void codegen_set_mios_version_min(CodeGen *g, Buf *mios_version_min) {
    g->mios_version_min = mios_version_min;
}

void codegen_set_rdynamic(CodeGen *g, bool rdynamic) {
    g->linker_rdynamic = rdynamic;
}

void codegen_set_linker_script(CodeGen *g, const char *linker_script) {
    g->linker_script = linker_script;
}


static void render_const_val(CodeGen *g, ConstExprValue *const_val, const char *name);
static void render_const_val_global(CodeGen *g, ConstExprValue *const_val, const char *name);
static LLVMValueRef gen_const_val(CodeGen *g, ConstExprValue *const_val, const char *name);
static void generate_error_name_table(CodeGen *g);
static bool value_is_all_undef(CodeGen *g, ConstExprValue *const_val);
static void gen_undef_init(CodeGen *g, uint32_t ptr_align_bytes, ZigType *value_type, LLVMValueRef ptr);
static LLVMValueRef build_alloca(CodeGen *g, ZigType *type_entry, const char *name, uint32_t alignment);
static LLVMValueRef gen_await_early_return(CodeGen *g, IrInstruction *source_instr,
        LLVMValueRef target_frame_ptr, ZigType *result_type, ZigType *ptr_result_type,
        LLVMValueRef result_loc, bool non_async);

static void addLLVMAttr(LLVMValueRef val, LLVMAttributeIndex attr_index, const char *attr_name) {
    unsigned kind_id = LLVMGetEnumAttributeKindForName(attr_name, strlen(attr_name));
    assert(kind_id != 0);
    LLVMAttributeRef llvm_attr = LLVMCreateEnumAttribute(LLVMGetGlobalContext(), kind_id, 0);
    LLVMAddAttributeAtIndex(val, attr_index, llvm_attr);
}

static void addLLVMAttrStr(LLVMValueRef val, LLVMAttributeIndex attr_index,
        const char *attr_name, const char *attr_val)
{
    LLVMAttributeRef llvm_attr = LLVMCreateStringAttribute(LLVMGetGlobalContext(),
            attr_name, (unsigned)strlen(attr_name), attr_val, (unsigned)strlen(attr_val));
    LLVMAddAttributeAtIndex(val, attr_index, llvm_attr);
}

static void addLLVMAttrInt(LLVMValueRef val, LLVMAttributeIndex attr_index,
        const char *attr_name, uint64_t attr_val)
{
    unsigned kind_id = LLVMGetEnumAttributeKindForName(attr_name, strlen(attr_name));
    assert(kind_id != 0);
    LLVMAttributeRef llvm_attr = LLVMCreateEnumAttribute(LLVMGetGlobalContext(), kind_id, attr_val);
    LLVMAddAttributeAtIndex(val, attr_index, llvm_attr);
}

static void addLLVMFnAttr(LLVMValueRef fn_val, const char *attr_name) {
    return addLLVMAttr(fn_val, -1, attr_name);
}

static void addLLVMFnAttrStr(LLVMValueRef fn_val, const char *attr_name, const char *attr_val) {
    return addLLVMAttrStr(fn_val, -1, attr_name, attr_val);
}

static void addLLVMFnAttrInt(LLVMValueRef fn_val, const char *attr_name, uint64_t attr_val) {
    return addLLVMAttrInt(fn_val, -1, attr_name, attr_val);
}

static void addLLVMArgAttr(LLVMValueRef fn_val, unsigned param_index, const char *attr_name) {
    return addLLVMAttr(fn_val, param_index + 1, attr_name);
}

static void addLLVMArgAttrInt(LLVMValueRef fn_val, unsigned param_index, const char *attr_name, uint64_t attr_val) {
    return addLLVMAttrInt(fn_val, param_index + 1, attr_name, attr_val);
}

static bool is_symbol_available(CodeGen *g, const char *name) {
    Buf *buf_name = buf_create_from_str(name);
    bool result =
        g->exported_symbol_names.maybe_get(buf_name) == nullptr &&
        g->external_prototypes.maybe_get(buf_name) == nullptr;
    buf_destroy(buf_name);
    return result;
}

static const char *get_mangled_name(CodeGen *g, const char *original_name, bool external_linkage) {
    if (external_linkage || is_symbol_available(g, original_name)) {
        return original_name;
    }

    int n = 0;
    for (;; n += 1) {
        const char *new_name = buf_ptr(buf_sprintf("%s.%d", original_name, n));
        if (is_symbol_available(g, new_name)) {
            return new_name;
        }
    }
}

static LLVMCallConv get_llvm_cc(CodeGen *g, CallingConvention cc) {
    switch (cc) {
        case CallingConventionUnspecified: return LLVMFastCallConv;
        case CallingConventionC: return LLVMCCallConv;
        case CallingConventionCold:
            // cold calling convention only works on x86.
            if (g->zig_target->arch == ZigLLVM_x86 ||
                g->zig_target->arch == ZigLLVM_x86_64)
            {
                // cold calling convention is not supported on windows
                if (g->zig_target->os == OsWindows) {
                    return LLVMCCallConv;
                } else {
                    return LLVMColdCallConv;
                }
            } else {
                return LLVMCCallConv;
            }
            break;
        case CallingConventionNaked:
            zig_unreachable();
        case CallingConventionStdcall:
            // stdcall calling convention only works on x86.
            if (g->zig_target->arch == ZigLLVM_x86) {
                return LLVMX86StdcallCallConv;
            } else {
                return LLVMCCallConv;
            }
        case CallingConventionAsync:
            return LLVMFastCallConv;
    }
    zig_unreachable();
}

static void add_uwtable_attr(CodeGen *g, LLVMValueRef fn_val) {
    if (g->zig_target->os == OsWindows) {
        addLLVMFnAttr(fn_val, "uwtable");
    }
}

static LLVMLinkage to_llvm_linkage(GlobalLinkageId id) {
    switch (id) {
        case GlobalLinkageIdInternal:
            return LLVMInternalLinkage;
        case GlobalLinkageIdStrong:
            return LLVMExternalLinkage;
        case GlobalLinkageIdWeak:
            return LLVMWeakODRLinkage;
        case GlobalLinkageIdLinkOnce:
            return LLVMLinkOnceODRLinkage;
    }
    zig_unreachable();
}

// label (grep this): [fn_frame_struct_layout]
static uint32_t frame_index_trace_arg(CodeGen *g, ZigType *return_type) {
    // [0] *ReturnType (callee's)
    // [1] *ReturnType (awaiter's)
    // [2] ReturnType
    uint32_t return_field_count = type_has_bits(return_type) ? 3 : 0;
    return frame_ret_start + return_field_count;
}

// label (grep this): [fn_frame_struct_layout]
static uint32_t frame_index_arg(CodeGen *g, ZigType *return_type) {
    bool have_stack_trace = codegen_fn_has_err_ret_tracing_arg(g, return_type);
    // [0] *StackTrace (callee's)
    // [1] *StackTrace (awaiter's)
    uint32_t trace_field_count = have_stack_trace ? 2 : 0;
    return frame_index_trace_arg(g, return_type) + trace_field_count;
}

// label (grep this): [fn_frame_struct_layout]
static uint32_t frame_index_trace_stack(CodeGen *g, FnTypeId *fn_type_id) {
    uint32_t result = frame_index_arg(g, fn_type_id->return_type);
    for (size_t i = 0; i < fn_type_id->param_count; i += 1) {
        if (type_has_bits(fn_type_id->param_info->type)) {
            result += 1;
        }
    }
    return result;
}


static uint32_t get_err_ret_trace_arg_index(CodeGen *g, ZigFn *fn_table_entry) {
    if (!g->have_err_ret_tracing) {
        return UINT32_MAX;
    }
    if (fn_is_async(fn_table_entry)) {
        return UINT32_MAX;
    }
    ZigType *fn_type = fn_table_entry->type_entry;
    if (!fn_type_can_fail(&fn_type->data.fn.fn_type_id)) {
        return UINT32_MAX;
    }
    ZigType *return_type = fn_type->data.fn.fn_type_id.return_type;
    bool first_arg_ret = type_has_bits(return_type) && handle_is_ptr(return_type);
    return first_arg_ret ? 1 : 0;
}

static void maybe_export_dll(CodeGen *g, LLVMValueRef global_value, GlobalLinkageId linkage) {
    if (linkage != GlobalLinkageIdInternal && g->zig_target->os == OsWindows && g->is_dynamic) {
        LLVMSetDLLStorageClass(global_value, LLVMDLLExportStorageClass);
    }
}

static void maybe_import_dll(CodeGen *g, LLVMValueRef global_value, GlobalLinkageId linkage) {
    if (linkage != GlobalLinkageIdInternal && g->zig_target->os == OsWindows) {
        // TODO come up with a good explanation/understanding for why we never do
        // DLLImportStorageClass. Empirically it only causes problems. But let's have
        // this documented and then clean up the code accordingly.
        //LLVMSetDLLStorageClass(global_value, LLVMDLLImportStorageClass);
    }
}

static bool cc_want_sret_attr(CallingConvention cc) {
    switch (cc) {
        case CallingConventionNaked:
            zig_unreachable();
        case CallingConventionC:
        case CallingConventionCold:
        case CallingConventionStdcall:
            return true;
        case CallingConventionAsync:
        case CallingConventionUnspecified:
            return false;
    }
    zig_unreachable();
}

static bool codegen_have_frame_pointer(CodeGen *g) {
    return g->build_mode == BuildModeDebug;
}

static LLVMValueRef make_fn_llvm_value(CodeGen *g, ZigFn *fn) {
    const char *unmangled_name = buf_ptr(&fn->symbol_name);
    const char *symbol_name;
    GlobalLinkageId linkage;
    if (fn->body_node == nullptr) {
        symbol_name = unmangled_name;
        linkage = GlobalLinkageIdStrong;
    } else if (fn->export_list.length == 0) {
        symbol_name = get_mangled_name(g, unmangled_name, false);
        linkage = GlobalLinkageIdInternal;
    } else {
        GlobalExport *fn_export = &fn->export_list.items[0];
        symbol_name = buf_ptr(&fn_export->name);
        linkage = fn_export->linkage;
    }

    bool external_linkage = linkage != GlobalLinkageIdInternal;
    CallingConvention cc = fn->type_entry->data.fn.fn_type_id.cc;
    if (cc == CallingConventionStdcall && external_linkage &&
        g->zig_target->arch == ZigLLVM_x86)
    {
        // prevent llvm name mangling
        symbol_name = buf_ptr(buf_sprintf("\x01_%s", symbol_name));
    }

    bool is_async = fn_is_async(fn);


    ZigType *fn_type = fn->type_entry;
    // Make the raw_type_ref populated
    resolve_llvm_types_fn(g, fn);
    LLVMTypeRef fn_llvm_type = fn->raw_type_ref;
    LLVMValueRef llvm_fn = nullptr;
    if (fn->body_node == nullptr) {
        LLVMValueRef existing_llvm_fn = LLVMGetNamedFunction(g->module, symbol_name);
        if (existing_llvm_fn) {
            return LLVMConstBitCast(existing_llvm_fn, LLVMPointerType(fn_llvm_type, 0));
        } else {
            Buf *buf_symbol_name = buf_create_from_str(symbol_name);
            auto entry = g->exported_symbol_names.maybe_get(buf_symbol_name);
            buf_destroy(buf_symbol_name);

            if (entry == nullptr) {
                llvm_fn = LLVMAddFunction(g->module, symbol_name, fn_llvm_type);

                if (target_is_wasm(g->zig_target)) {
                    assert(fn->proto_node->type == NodeTypeFnProto);
                    AstNodeFnProto *fn_proto = &fn->proto_node->data.fn_proto;
                    if (fn_proto-> is_extern && fn_proto->lib_name != nullptr ) {
                        addLLVMFnAttrStr(llvm_fn, "wasm-import-module", buf_ptr(fn_proto->lib_name));
                    }
                }
            } else {
                assert(entry->value->id == TldIdFn);
                TldFn *tld_fn = reinterpret_cast<TldFn *>(entry->value);
                // Make the raw_type_ref populated
                resolve_llvm_types_fn(g, tld_fn->fn_entry);
                tld_fn->fn_entry->llvm_value = LLVMAddFunction(g->module, symbol_name,
                        tld_fn->fn_entry->raw_type_ref);
                llvm_fn = LLVMConstBitCast(tld_fn->fn_entry->llvm_value, LLVMPointerType(fn_llvm_type, 0));
                return llvm_fn;
            }
        }
    } else {
        if (llvm_fn == nullptr) {
            llvm_fn = LLVMAddFunction(g->module, symbol_name, fn_llvm_type);
        }

        for (size_t i = 1; i < fn->export_list.length; i += 1) {
            GlobalExport *fn_export = &fn->export_list.items[i];
            LLVMAddAlias(g->module, LLVMTypeOf(llvm_fn), llvm_fn, buf_ptr(&fn_export->name));
        }
    }

    switch (fn->fn_inline) {
        case FnInlineAlways:
            addLLVMFnAttr(llvm_fn, "alwaysinline");
            g->inline_fns.append(fn);
            break;
        case FnInlineNever:
            addLLVMFnAttr(llvm_fn, "noinline");
            break;
        case FnInlineAuto:
            if (fn->alignstack_value != 0) {
                addLLVMFnAttr(llvm_fn, "noinline");
            }
            break;
    }

    if (cc == CallingConventionNaked) {
        addLLVMFnAttr(llvm_fn, "naked");
    } else {
        LLVMSetFunctionCallConv(llvm_fn, get_llvm_cc(g, fn_type->data.fn.fn_type_id.cc));
    }

    bool want_cold = fn->is_cold || cc == CallingConventionCold;
    if (want_cold) {
        ZigLLVMAddFunctionAttrCold(llvm_fn);
    }


    LLVMSetLinkage(llvm_fn, to_llvm_linkage(linkage));

    if (linkage == GlobalLinkageIdInternal) {
        LLVMSetUnnamedAddr(llvm_fn, true);
    }

    ZigType *return_type = fn_type->data.fn.fn_type_id.return_type;
    if (return_type->id == ZigTypeIdUnreachable) {
        addLLVMFnAttr(llvm_fn, "noreturn");
    }

    if (fn->body_node != nullptr) {
        maybe_export_dll(g, llvm_fn, linkage);

        bool want_fn_safety = g->build_mode != BuildModeFastRelease &&
                              g->build_mode != BuildModeSmallRelease &&
                              !fn->def_scope->safety_off;
        if (want_fn_safety) {
            if (g->libc_link_lib != nullptr) {
                addLLVMFnAttr(llvm_fn, "sspstrong");
                addLLVMFnAttrStr(llvm_fn, "stack-protector-buffer-size", "4");
            }
        }
<<<<<<< HEAD
        if (g->have_stack_probing && !fn->def_scope->safety_off) {
            addLLVMFnAttrStr(llvm_fn, "probe-stack", "__zig_probe_stack");
=======
        if (g->have_stack_probing && !fn_table_entry->def_scope->safety_off) {
            addLLVMFnAttrStr(fn_table_entry->llvm_value, "probe-stack", "__zig_probe_stack");
        } else {
            addLLVMFnAttrStr(fn_table_entry->llvm_value, "no-stack-arg-probe", "");
>>>>>>> 5e874a89
        }
    } else {
        maybe_import_dll(g, llvm_fn, linkage);
    }

    if (fn->alignstack_value != 0) {
        addLLVMFnAttrInt(llvm_fn, "alignstack", fn->alignstack_value);
    }

    addLLVMFnAttr(llvm_fn, "nounwind");
    add_uwtable_attr(g, llvm_fn);
    addLLVMFnAttr(llvm_fn, "nobuiltin");
    if (codegen_have_frame_pointer(g) && fn->fn_inline != FnInlineAlways) {
        ZigLLVMAddFunctionAttr(llvm_fn, "no-frame-pointer-elim", "true");
        ZigLLVMAddFunctionAttr(llvm_fn, "no-frame-pointer-elim-non-leaf", nullptr);
    }
    if (fn->section_name) {
        LLVMSetSection(llvm_fn, buf_ptr(fn->section_name));
    }
    if (fn->align_bytes > 0) {
        LLVMSetAlignment(llvm_fn, (unsigned)fn->align_bytes);
    } else {
        // We'd like to set the best alignment for the function here, but on Darwin LLVM gives
        // "Cannot getTypeInfo() on a type that is unsized!" assertion failure when calling
        // any of the functions for getting alignment. Not specifying the alignment should
        // use the ABI alignment, which is fine.
    }

    if (is_async) {
        addLLVMArgAttr(llvm_fn, 0, "nonnull");
    } else {
        unsigned init_gen_i = 0;
        if (!type_has_bits(return_type)) {
            // nothing to do
        } else if (type_is_nonnull_ptr(return_type)) {
            addLLVMAttr(llvm_fn, 0, "nonnull");
        } else if (want_first_arg_sret(g, &fn_type->data.fn.fn_type_id)) {
            // Sret pointers must not be address 0
            addLLVMArgAttr(llvm_fn, 0, "nonnull");
            addLLVMArgAttr(llvm_fn, 0, "sret");
            if (cc_want_sret_attr(cc)) {
                addLLVMArgAttr(llvm_fn, 0, "noalias");
            }
            init_gen_i = 1;
        }

        // set parameter attributes
        FnWalk fn_walk = {};
        fn_walk.id = FnWalkIdAttrs;
        fn_walk.data.attrs.fn = fn;
        fn_walk.data.attrs.llvm_fn = llvm_fn;
        fn_walk.data.attrs.gen_i = init_gen_i;
        walk_function_params(g, fn_type, &fn_walk);

        uint32_t err_ret_trace_arg_index = get_err_ret_trace_arg_index(g, fn);
        if (err_ret_trace_arg_index != UINT32_MAX) {
            // Error return trace memory is in the stack, which is impossible to be at address 0
            // on any architecture.
            addLLVMArgAttr(llvm_fn, (unsigned)err_ret_trace_arg_index, "nonnull");
        }
    }

    return llvm_fn;
}

static LLVMValueRef fn_llvm_value(CodeGen *g, ZigFn *fn) {
    if (fn->llvm_value)
        return fn->llvm_value;

    fn->llvm_value = make_fn_llvm_value(g, fn);
    fn->llvm_name = strdup(LLVMGetValueName(fn->llvm_value));
    return fn->llvm_value;
}

static ZigLLVMDIScope *get_di_scope(CodeGen *g, Scope *scope) {
    if (scope->di_scope)
        return scope->di_scope;

    ZigType *import = get_scope_import(scope);
    switch (scope->id) {
        case ScopeIdCImport:
            zig_unreachable();
        case ScopeIdFnDef:
        {
            assert(scope->parent);
            ScopeFnDef *fn_scope = (ScopeFnDef *)scope;
            ZigFn *fn_table_entry = fn_scope->fn_entry;
            if (!fn_table_entry->proto_node)
                return get_di_scope(g, scope->parent);
            unsigned line_number = (unsigned)(fn_table_entry->proto_node->line == 0) ?
                0 : (fn_table_entry->proto_node->line + 1);
            unsigned scope_line = line_number;
            bool is_definition = fn_table_entry->body_node != nullptr;
            bool is_optimized = g->build_mode != BuildModeDebug;
            bool is_internal_linkage = (fn_table_entry->body_node != nullptr &&
                    fn_table_entry->export_list.length == 0);
            unsigned flags = ZigLLVM_DIFlags_StaticMember;
            ZigLLVMDIScope *fn_di_scope = get_di_scope(g, scope->parent);
            assert(fn_di_scope != nullptr);
            assert(fn_table_entry->raw_di_type != nullptr);
            ZigLLVMDISubprogram *subprogram = ZigLLVMCreateFunction(g->dbuilder,
                fn_di_scope, buf_ptr(&fn_table_entry->symbol_name), "",
                import->data.structure.root_struct->di_file, line_number,
                fn_table_entry->raw_di_type, is_internal_linkage,
                is_definition, scope_line, flags, is_optimized, nullptr);

            scope->di_scope = ZigLLVMSubprogramToScope(subprogram);
            if (!g->strip_debug_symbols) {
                ZigLLVMFnSetSubprogram(fn_llvm_value(g, fn_table_entry), subprogram);
            }
            return scope->di_scope;
        }
        case ScopeIdDecls:
            if (scope->parent) {
                ScopeDecls *decls_scope = (ScopeDecls *)scope;
                assert(decls_scope->container_type);
                scope->di_scope = ZigLLVMTypeToScope(get_llvm_di_type(g, decls_scope->container_type));
            } else {
                scope->di_scope = ZigLLVMFileToScope(import->data.structure.root_struct->di_file);
            }
            return scope->di_scope;
        case ScopeIdBlock:
        case ScopeIdDefer:
        {
            assert(scope->parent);
            ZigLLVMDILexicalBlock *di_block = ZigLLVMCreateLexicalBlock(g->dbuilder,
                get_di_scope(g, scope->parent),
                import->data.structure.root_struct->di_file,
                (unsigned)scope->source_node->line + 1,
                (unsigned)scope->source_node->column + 1);
            scope->di_scope = ZigLLVMLexicalBlockToScope(di_block);
            return scope->di_scope;
        }
        case ScopeIdVarDecl:
        case ScopeIdDeferExpr:
        case ScopeIdLoop:
        case ScopeIdSuspend:
        case ScopeIdCompTime:
        case ScopeIdRuntime:
        case ScopeIdTypeOf:
        case ScopeIdExpr:
            return get_di_scope(g, scope->parent);
    }
    zig_unreachable();
}

static void clear_debug_source_node(CodeGen *g) {
    ZigLLVMClearCurrentDebugLocation(g->builder);
}

static LLVMValueRef get_arithmetic_overflow_fn(CodeGen *g, ZigType *operand_type,
        const char *signed_name, const char *unsigned_name)
{
    ZigType *int_type = (operand_type->id == ZigTypeIdVector) ? operand_type->data.vector.elem_type : operand_type;
    char fn_name[64];

    assert(int_type->id == ZigTypeIdInt);
    const char *signed_str = int_type->data.integral.is_signed ? signed_name : unsigned_name;

    LLVMTypeRef param_types[] = {
        get_llvm_type(g, operand_type),
        get_llvm_type(g, operand_type),
    };

    if (operand_type->id == ZigTypeIdVector) {
        sprintf(fn_name, "llvm.%s.with.overflow.v%" PRIu32 "i%" PRIu32, signed_str,
                operand_type->data.vector.len, int_type->data.integral.bit_count);

        LLVMTypeRef return_elem_types[] = {
            get_llvm_type(g, operand_type),
            LLVMVectorType(LLVMInt1Type(), operand_type->data.vector.len),
        };
        LLVMTypeRef return_struct_type = LLVMStructType(return_elem_types, 2, false);
        LLVMTypeRef fn_type = LLVMFunctionType(return_struct_type, param_types, 2, false);
        LLVMValueRef fn_val = LLVMAddFunction(g->module, fn_name, fn_type);
        assert(LLVMGetIntrinsicID(fn_val));
        return fn_val;
    } else {
        sprintf(fn_name, "llvm.%s.with.overflow.i%" PRIu32, signed_str, int_type->data.integral.bit_count);

        LLVMTypeRef return_elem_types[] = {
            get_llvm_type(g, operand_type),
            LLVMInt1Type(),
        };
        LLVMTypeRef return_struct_type = LLVMStructType(return_elem_types, 2, false);
        LLVMTypeRef fn_type = LLVMFunctionType(return_struct_type, param_types, 2, false);
        LLVMValueRef fn_val = LLVMAddFunction(g->module, fn_name, fn_type);
        assert(LLVMGetIntrinsicID(fn_val));
        return fn_val;
    }
}

static LLVMValueRef get_int_overflow_fn(CodeGen *g, ZigType *operand_type, AddSubMul add_sub_mul) {
    ZigType *int_type = (operand_type->id == ZigTypeIdVector) ? operand_type->data.vector.elem_type : operand_type;
    assert(int_type->id == ZigTypeIdInt);

    ZigLLVMFnKey key = {};
    key.id = ZigLLVMFnIdOverflowArithmetic;
    key.data.overflow_arithmetic.is_signed = int_type->data.integral.is_signed;
    key.data.overflow_arithmetic.add_sub_mul = add_sub_mul;
    key.data.overflow_arithmetic.bit_count = (uint32_t)int_type->data.integral.bit_count;
    key.data.overflow_arithmetic.vector_len = (operand_type->id == ZigTypeIdVector) ?
        operand_type->data.vector.len : 0;

    auto existing_entry = g->llvm_fn_table.maybe_get(key);
    if (existing_entry)
        return existing_entry->value;

    LLVMValueRef fn_val;
    switch (add_sub_mul) {
        case AddSubMulAdd:
            fn_val = get_arithmetic_overflow_fn(g, operand_type, "sadd", "uadd");
            break;
        case AddSubMulSub:
            fn_val = get_arithmetic_overflow_fn(g, operand_type, "ssub", "usub");
            break;
        case AddSubMulMul:
            fn_val = get_arithmetic_overflow_fn(g, operand_type, "smul", "umul");
            break;
    }

    g->llvm_fn_table.put(key, fn_val);
    return fn_val;
}

static LLVMValueRef get_float_fn(CodeGen *g, ZigType *type_entry, ZigLLVMFnId fn_id, BuiltinFnId op) {
    assert(type_entry->id == ZigTypeIdFloat ||
           type_entry->id == ZigTypeIdVector);

    bool is_vector = (type_entry->id == ZigTypeIdVector);
    ZigType *float_type = is_vector ? type_entry->data.vector.elem_type : type_entry;

    ZigLLVMFnKey key = {};
    key.id = fn_id;
    key.data.floating.bit_count = (uint32_t)float_type->data.floating.bit_count;
    key.data.floating.vector_len = is_vector ? (uint32_t)type_entry->data.vector.len : 0;
    key.data.floating.op = op;

    auto existing_entry = g->llvm_fn_table.maybe_get(key);
    if (existing_entry)
        return existing_entry->value;

    const char *name;
    uint32_t num_args;
    if (fn_id == ZigLLVMFnIdFMA) {
        name = "fma";
        num_args = 3;
    } else if (fn_id == ZigLLVMFnIdFloatOp) {
        name = float_op_to_name(op, true);
        num_args = 1;
    } else {
        zig_unreachable();
    }

    char fn_name[64];
    if (is_vector)
        sprintf(fn_name, "llvm.%s.v%" PRIu32 "f%" PRIu32, name, key.data.floating.vector_len, key.data.floating.bit_count);
    else
        sprintf(fn_name, "llvm.%s.f%" PRIu32, name, key.data.floating.bit_count);
    LLVMTypeRef float_type_ref = get_llvm_type(g, type_entry);
    LLVMTypeRef return_elem_types[3] = {
        float_type_ref,
        float_type_ref,
        float_type_ref,
    };
    LLVMTypeRef fn_type = LLVMFunctionType(float_type_ref, return_elem_types, num_args, false);
    LLVMValueRef fn_val = LLVMAddFunction(g->module, fn_name, fn_type);
    assert(LLVMGetIntrinsicID(fn_val));

    g->llvm_fn_table.put(key, fn_val);
    return fn_val;
}

static LLVMValueRef gen_store_untyped(CodeGen *g, LLVMValueRef value, LLVMValueRef ptr,
        uint32_t alignment, bool is_volatile)
{
    LLVMValueRef instruction = LLVMBuildStore(g->builder, value, ptr);
    if (is_volatile) LLVMSetVolatile(instruction, true);
    if (alignment != 0) {
        LLVMSetAlignment(instruction, alignment);
    }
    return instruction;
}

static LLVMValueRef gen_store(CodeGen *g, LLVMValueRef value, LLVMValueRef ptr, ZigType *ptr_type) {
    assert(ptr_type->id == ZigTypeIdPointer);
    uint32_t alignment = get_ptr_align(g, ptr_type);
    return gen_store_untyped(g, value, ptr, alignment, ptr_type->data.pointer.is_volatile);
}

static LLVMValueRef gen_load_untyped(CodeGen *g, LLVMValueRef ptr, uint32_t alignment, bool is_volatile,
        const char *name)
{
    LLVMValueRef result = LLVMBuildLoad(g->builder, ptr, name);
    if (is_volatile) LLVMSetVolatile(result, true);
    if (alignment == 0) {
        LLVMSetAlignment(result, LLVMABIAlignmentOfType(g->target_data_ref, LLVMGetElementType(LLVMTypeOf(ptr))));
    } else {
        LLVMSetAlignment(result, alignment);
    }
    return result;
}

static LLVMValueRef gen_load(CodeGen *g, LLVMValueRef ptr, ZigType *ptr_type, const char *name) {
    assert(ptr_type->id == ZigTypeIdPointer);
    uint32_t alignment = get_ptr_align(g, ptr_type);
    return gen_load_untyped(g, ptr, alignment, ptr_type->data.pointer.is_volatile, name);
}

static LLVMValueRef get_handle_value(CodeGen *g, LLVMValueRef ptr, ZigType *type, ZigType *ptr_type) {
    if (type_has_bits(type)) {
        if (handle_is_ptr(type)) {
            return ptr;
        } else {
            assert(ptr_type->id == ZigTypeIdPointer);
            return gen_load(g, ptr, ptr_type, "");
        }
    } else {
        return nullptr;
    }
}

static bool ir_want_fast_math(CodeGen *g, IrInstruction *instruction) {
    // TODO memoize
    Scope *scope = instruction->scope;
    while (scope) {
        if (scope->id == ScopeIdBlock) {
            ScopeBlock *block_scope = (ScopeBlock *)scope;
            if (block_scope->fast_math_set_node)
                return block_scope->fast_math_on;
        } else if (scope->id == ScopeIdDecls) {
            ScopeDecls *decls_scope = (ScopeDecls *)scope;
            if (decls_scope->fast_math_set_node)
                return decls_scope->fast_math_on;
        }
        scope = scope->parent;
    }
    return false;
}

static bool ir_want_runtime_safety_scope(CodeGen *g, Scope *scope) {
    // TODO memoize
    while (scope) {
        if (scope->id == ScopeIdBlock) {
            ScopeBlock *block_scope = (ScopeBlock *)scope;
            if (block_scope->safety_set_node)
                return !block_scope->safety_off;
        } else if (scope->id == ScopeIdDecls) {
            ScopeDecls *decls_scope = (ScopeDecls *)scope;
            if (decls_scope->safety_set_node)
                return !decls_scope->safety_off;
        }
        scope = scope->parent;
    }

    return (g->build_mode != BuildModeFastRelease &&
            g->build_mode != BuildModeSmallRelease);
}

static bool ir_want_runtime_safety(CodeGen *g, IrInstruction *instruction) {
    return ir_want_runtime_safety_scope(g, instruction->scope);
}

static Buf *panic_msg_buf(PanicMsgId msg_id) {
    switch (msg_id) {
        case PanicMsgIdCount:
            zig_unreachable();
        case PanicMsgIdBoundsCheckFailure:
            return buf_create_from_str("index out of bounds");
        case PanicMsgIdCastNegativeToUnsigned:
            return buf_create_from_str("attempt to cast negative value to unsigned integer");
        case PanicMsgIdCastTruncatedData:
            return buf_create_from_str("integer cast truncated bits");
        case PanicMsgIdIntegerOverflow:
            return buf_create_from_str("integer overflow");
        case PanicMsgIdShlOverflowedBits:
            return buf_create_from_str("left shift overflowed bits");
        case PanicMsgIdShrOverflowedBits:
            return buf_create_from_str("right shift overflowed bits");
        case PanicMsgIdDivisionByZero:
            return buf_create_from_str("division by zero");
        case PanicMsgIdRemainderDivisionByZero:
            return buf_create_from_str("remainder division by zero or negative value");
        case PanicMsgIdExactDivisionRemainder:
            return buf_create_from_str("exact division produced remainder");
        case PanicMsgIdSliceWidenRemainder:
            return buf_create_from_str("slice widening size mismatch");
        case PanicMsgIdUnwrapOptionalFail:
            return buf_create_from_str("attempt to unwrap null");
        case PanicMsgIdUnreachable:
            return buf_create_from_str("reached unreachable code");
        case PanicMsgIdInvalidErrorCode:
            return buf_create_from_str("invalid error code");
        case PanicMsgIdIncorrectAlignment:
            return buf_create_from_str("incorrect alignment");
        case PanicMsgIdBadUnionField:
            return buf_create_from_str("access of inactive union field");
        case PanicMsgIdBadEnumValue:
            return buf_create_from_str("invalid enum value");
        case PanicMsgIdFloatToInt:
            return buf_create_from_str("integer part of floating point value out of bounds");
        case PanicMsgIdPtrCastNull:
            return buf_create_from_str("cast causes pointer to be null");
        case PanicMsgIdBadResume:
            return buf_create_from_str("resumed an async function which already returned");
        case PanicMsgIdBadAwait:
            return buf_create_from_str("async function awaited twice");
        case PanicMsgIdBadReturn:
            return buf_create_from_str("async function returned twice");
        case PanicMsgIdResumedAnAwaitingFn:
            return buf_create_from_str("awaiting function resumed");
        case PanicMsgIdFrameTooSmall:
            return buf_create_from_str("frame too small");
        case PanicMsgIdResumedFnPendingAwait:
            return buf_create_from_str("resumed an async function which can only be awaited");
        case PanicMsgIdBadNoAsyncCall:
            return buf_create_from_str("async function called with noasync suspended");
    }
    zig_unreachable();
}

static LLVMValueRef get_panic_msg_ptr_val(CodeGen *g, PanicMsgId msg_id) {
    ConstExprValue *val = &g->panic_msg_vals[msg_id];
    if (!val->global_refs->llvm_global) {

        Buf *buf_msg = panic_msg_buf(msg_id);
        ConstExprValue *array_val = create_const_str_lit(g, buf_msg);
        init_const_slice(g, val, array_val, 0, buf_len(buf_msg), true);

        render_const_val(g, val, "");
        render_const_val_global(g, val, "");

        assert(val->global_refs->llvm_global);
    }

    ZigType *u8_ptr_type = get_pointer_to_type_extra(g, g->builtin_types.entry_u8, true, false,
            PtrLenUnknown, get_abi_alignment(g, g->builtin_types.entry_u8), 0, 0, false);
    ZigType *str_type = get_slice_type(g, u8_ptr_type);
    return LLVMConstBitCast(val->global_refs->llvm_global, LLVMPointerType(get_llvm_type(g, str_type), 0));
}

static ZigType *ptr_to_stack_trace_type(CodeGen *g) {
    return get_pointer_to_type(g, get_stack_trace_type(g), false);
}

static void gen_panic(CodeGen *g, LLVMValueRef msg_arg, LLVMValueRef stack_trace_arg) {
    assert(g->panic_fn != nullptr);
    LLVMValueRef fn_val = fn_llvm_value(g, g->panic_fn);
    LLVMCallConv llvm_cc = get_llvm_cc(g, g->panic_fn->type_entry->data.fn.fn_type_id.cc);
    if (stack_trace_arg == nullptr) {
        stack_trace_arg = LLVMConstNull(get_llvm_type(g, ptr_to_stack_trace_type(g)));
    }
    LLVMValueRef args[] = {
        msg_arg,
        stack_trace_arg,
    };
    LLVMValueRef call_instruction = ZigLLVMBuildCall(g->builder, fn_val, args, 2, llvm_cc, ZigLLVM_FnInlineAuto, "");
    LLVMSetTailCall(call_instruction, true);
    LLVMBuildUnreachable(g->builder);
}

// TODO update most callsites to call gen_assertion instead of this
static void gen_safety_crash(CodeGen *g, PanicMsgId msg_id) {
    gen_panic(g, get_panic_msg_ptr_val(g, msg_id), nullptr);
}

static void gen_assertion_scope(CodeGen *g, PanicMsgId msg_id, Scope *source_scope) {
    if (ir_want_runtime_safety_scope(g, source_scope)) {
        gen_safety_crash(g, msg_id);
    } else {
        LLVMBuildUnreachable(g->builder);
    }
}

static void gen_assertion(CodeGen *g, PanicMsgId msg_id, IrInstruction *source_instruction) {
    return gen_assertion_scope(g, msg_id, source_instruction->scope);
}

static LLVMValueRef get_stacksave_fn_val(CodeGen *g) {
    if (g->stacksave_fn_val)
        return g->stacksave_fn_val;

    // declare i8* @llvm.stacksave()

    LLVMTypeRef fn_type = LLVMFunctionType(LLVMPointerType(LLVMInt8Type(), 0), nullptr, 0, false);
    g->stacksave_fn_val = LLVMAddFunction(g->module, "llvm.stacksave", fn_type);
    assert(LLVMGetIntrinsicID(g->stacksave_fn_val));

    return g->stacksave_fn_val;
}

static LLVMValueRef get_stackrestore_fn_val(CodeGen *g) {
    if (g->stackrestore_fn_val)
        return g->stackrestore_fn_val;

    // declare void @llvm.stackrestore(i8* %ptr)

    LLVMTypeRef param_type = LLVMPointerType(LLVMInt8Type(), 0);
    LLVMTypeRef fn_type = LLVMFunctionType(LLVMVoidType(), &param_type, 1, false);
    g->stackrestore_fn_val = LLVMAddFunction(g->module, "llvm.stackrestore", fn_type);
    assert(LLVMGetIntrinsicID(g->stackrestore_fn_val));

    return g->stackrestore_fn_val;
}

static LLVMValueRef get_write_register_fn_val(CodeGen *g) {
    if (g->write_register_fn_val)
        return g->write_register_fn_val;

    // declare void @llvm.write_register.i64(metadata, i64 @value)
    // !0 = !{!"sp\00"}

    LLVMTypeRef param_types[] = {
        LLVMMetadataTypeInContext(LLVMGetGlobalContext()),
        LLVMIntType(g->pointer_size_bytes * 8),
    };

    LLVMTypeRef fn_type = LLVMFunctionType(LLVMVoidType(), param_types, 2, false);
    Buf *name = buf_sprintf("llvm.write_register.i%d", g->pointer_size_bytes * 8);
    g->write_register_fn_val = LLVMAddFunction(g->module, buf_ptr(name), fn_type);
    assert(LLVMGetIntrinsicID(g->write_register_fn_val));

    return g->write_register_fn_val;
}

static LLVMValueRef get_return_address_fn_val(CodeGen *g) {
    if (g->return_address_fn_val)
        return g->return_address_fn_val;

    ZigType *return_type = get_pointer_to_type(g, g->builtin_types.entry_u8, true);

    LLVMTypeRef fn_type = LLVMFunctionType(get_llvm_type(g, return_type),
            &g->builtin_types.entry_i32->llvm_type, 1, false);
    g->return_address_fn_val = LLVMAddFunction(g->module, "llvm.returnaddress", fn_type);
    assert(LLVMGetIntrinsicID(g->return_address_fn_val));

    return g->return_address_fn_val;
}

static LLVMValueRef get_add_error_return_trace_addr_fn(CodeGen *g) {
    if (g->add_error_return_trace_addr_fn_val != nullptr)
        return g->add_error_return_trace_addr_fn_val;

    LLVMTypeRef arg_types[] = {
        get_llvm_type(g, ptr_to_stack_trace_type(g)),
        g->builtin_types.entry_usize->llvm_type,
    };
    LLVMTypeRef fn_type_ref = LLVMFunctionType(LLVMVoidType(), arg_types, 2, false);

    const char *fn_name = get_mangled_name(g, "__zig_add_err_ret_trace_addr", false);
    LLVMValueRef fn_val = LLVMAddFunction(g->module, fn_name, fn_type_ref);
    addLLVMFnAttr(fn_val, "alwaysinline");
    LLVMSetLinkage(fn_val, LLVMInternalLinkage);
    LLVMSetFunctionCallConv(fn_val, get_llvm_cc(g, CallingConventionUnspecified));
    addLLVMFnAttr(fn_val, "nounwind");
    add_uwtable_attr(g, fn_val);
    // Error return trace memory is in the stack, which is impossible to be at address 0
    // on any architecture.
    addLLVMArgAttr(fn_val, (unsigned)0, "nonnull");
    if (codegen_have_frame_pointer(g)) {
        ZigLLVMAddFunctionAttr(fn_val, "no-frame-pointer-elim", "true");
        ZigLLVMAddFunctionAttr(fn_val, "no-frame-pointer-elim-non-leaf", nullptr);
    }

    LLVMBasicBlockRef entry_block = LLVMAppendBasicBlock(fn_val, "Entry");
    LLVMBasicBlockRef prev_block = LLVMGetInsertBlock(g->builder);
    LLVMValueRef prev_debug_location = LLVMGetCurrentDebugLocation(g->builder);
    LLVMPositionBuilderAtEnd(g->builder, entry_block);
    ZigLLVMClearCurrentDebugLocation(g->builder);

    LLVMTypeRef usize_type_ref = g->builtin_types.entry_usize->llvm_type;

    // stack_trace.instruction_addresses[stack_trace.index & (stack_trace.instruction_addresses.len - 1)] = return_address;

    LLVMValueRef err_ret_trace_ptr = LLVMGetParam(fn_val, 0);
    LLVMValueRef address_value = LLVMGetParam(fn_val, 1);

    size_t index_field_index = g->stack_trace_type->data.structure.fields[0].gen_index;
    LLVMValueRef index_field_ptr = LLVMBuildStructGEP(g->builder, err_ret_trace_ptr, (unsigned)index_field_index, "");
    size_t addresses_field_index = g->stack_trace_type->data.structure.fields[1].gen_index;
    LLVMValueRef addresses_field_ptr = LLVMBuildStructGEP(g->builder, err_ret_trace_ptr, (unsigned)addresses_field_index, "");

    ZigType *slice_type = g->stack_trace_type->data.structure.fields[1].type_entry;
    size_t ptr_field_index = slice_type->data.structure.fields[slice_ptr_index].gen_index;
    LLVMValueRef ptr_field_ptr = LLVMBuildStructGEP(g->builder, addresses_field_ptr, (unsigned)ptr_field_index, "");
    size_t len_field_index = slice_type->data.structure.fields[slice_len_index].gen_index;
    LLVMValueRef len_field_ptr = LLVMBuildStructGEP(g->builder, addresses_field_ptr, (unsigned)len_field_index, "");

    LLVMValueRef len_value = gen_load_untyped(g, len_field_ptr, 0, false, "");
    LLVMValueRef index_val = gen_load_untyped(g, index_field_ptr, 0, false, "");
    LLVMValueRef len_val_minus_one = LLVMBuildSub(g->builder, len_value, LLVMConstInt(usize_type_ref, 1, false), "");
    LLVMValueRef masked_val = LLVMBuildAnd(g->builder, index_val, len_val_minus_one, "");
    LLVMValueRef address_indices[] = {
        masked_val,
    };

    LLVMValueRef ptr_value = gen_load_untyped(g, ptr_field_ptr, 0, false, "");
    LLVMValueRef address_slot = LLVMBuildInBoundsGEP(g->builder, ptr_value, address_indices, 1, "");

    gen_store_untyped(g, address_value, address_slot, 0, false);

    // stack_trace.index += 1;
    LLVMValueRef index_plus_one_val = LLVMBuildNUWAdd(g->builder, index_val, LLVMConstInt(usize_type_ref, 1, false), "");
    gen_store_untyped(g, index_plus_one_val, index_field_ptr, 0, false);

    // return;
    LLVMBuildRetVoid(g->builder);

    LLVMPositionBuilderAtEnd(g->builder, prev_block);
    if (!g->strip_debug_symbols) {
        LLVMSetCurrentDebugLocation(g->builder, prev_debug_location);
    }

    g->add_error_return_trace_addr_fn_val = fn_val;
    return fn_val;
}

static LLVMValueRef get_return_err_fn(CodeGen *g) {
    if (g->return_err_fn != nullptr)
        return g->return_err_fn;

    assert(g->err_tag_type != nullptr);

    LLVMTypeRef arg_types[] = {
        // error return trace pointer
        get_llvm_type(g, ptr_to_stack_trace_type(g)),
    };
    LLVMTypeRef fn_type_ref = LLVMFunctionType(LLVMVoidType(), arg_types, 1, false);

    const char *fn_name = get_mangled_name(g, "__zig_return_error", false);
    LLVMValueRef fn_val = LLVMAddFunction(g->module, fn_name, fn_type_ref);
    addLLVMFnAttr(fn_val, "noinline"); // so that we can look at return address
    addLLVMFnAttr(fn_val, "cold");
    LLVMSetLinkage(fn_val, LLVMInternalLinkage);
    LLVMSetFunctionCallConv(fn_val, get_llvm_cc(g, CallingConventionUnspecified));
    addLLVMFnAttr(fn_val, "nounwind");
    add_uwtable_attr(g, fn_val);
    if (codegen_have_frame_pointer(g)) {
        ZigLLVMAddFunctionAttr(fn_val, "no-frame-pointer-elim", "true");
        ZigLLVMAddFunctionAttr(fn_val, "no-frame-pointer-elim-non-leaf", nullptr);
    }

    // this is above the ZigLLVMClearCurrentDebugLocation
    LLVMValueRef add_error_return_trace_addr_fn_val = get_add_error_return_trace_addr_fn(g);

    LLVMBasicBlockRef entry_block = LLVMAppendBasicBlock(fn_val, "Entry");
    LLVMBasicBlockRef prev_block = LLVMGetInsertBlock(g->builder);
    LLVMValueRef prev_debug_location = LLVMGetCurrentDebugLocation(g->builder);
    LLVMPositionBuilderAtEnd(g->builder, entry_block);
    ZigLLVMClearCurrentDebugLocation(g->builder);

    LLVMValueRef err_ret_trace_ptr = LLVMGetParam(fn_val, 0);

    LLVMTypeRef usize_type_ref = g->builtin_types.entry_usize->llvm_type;
    LLVMValueRef zero = LLVMConstNull(get_llvm_type(g, g->builtin_types.entry_i32));
    LLVMValueRef return_address_ptr = LLVMBuildCall(g->builder, get_return_address_fn_val(g), &zero, 1, "");
    LLVMValueRef return_address = LLVMBuildPtrToInt(g->builder, return_address_ptr, usize_type_ref, "");

    LLVMBasicBlockRef return_block = LLVMAppendBasicBlock(fn_val, "Return");
    LLVMBasicBlockRef dest_non_null_block = LLVMAppendBasicBlock(fn_val, "DestNonNull");

    LLVMValueRef null_dest_bit = LLVMBuildICmp(g->builder, LLVMIntEQ, err_ret_trace_ptr,
            LLVMConstNull(LLVMTypeOf(err_ret_trace_ptr)), "");
    LLVMBuildCondBr(g->builder, null_dest_bit, return_block, dest_non_null_block);

    LLVMPositionBuilderAtEnd(g->builder, return_block);
    LLVMBuildRetVoid(g->builder);

    LLVMPositionBuilderAtEnd(g->builder, dest_non_null_block);
    LLVMValueRef args[] = { err_ret_trace_ptr, return_address };
    ZigLLVMBuildCall(g->builder, add_error_return_trace_addr_fn_val, args, 2, get_llvm_cc(g, CallingConventionUnspecified), ZigLLVM_FnInlineAlways, "");
    LLVMBuildRetVoid(g->builder);

    LLVMPositionBuilderAtEnd(g->builder, prev_block);
    if (!g->strip_debug_symbols) {
        LLVMSetCurrentDebugLocation(g->builder, prev_debug_location);
    }

    g->return_err_fn = fn_val;
    return fn_val;
}

static LLVMValueRef get_safety_crash_err_fn(CodeGen *g) {
    if (g->safety_crash_err_fn != nullptr)
        return g->safety_crash_err_fn;

    static const char *unwrap_err_msg_text = "attempt to unwrap error: ";

    g->generate_error_name_table = true;
    generate_error_name_table(g);
    assert(g->err_name_table != nullptr);

    // Generate the constant part of the error message
    LLVMValueRef msg_prefix_init = LLVMConstString(unwrap_err_msg_text, strlen(unwrap_err_msg_text), 1);
    LLVMValueRef msg_prefix = LLVMAddGlobal(g->module, LLVMTypeOf(msg_prefix_init), "");
    LLVMSetInitializer(msg_prefix, msg_prefix_init);
    LLVMSetLinkage(msg_prefix, LLVMInternalLinkage);
    LLVMSetGlobalConstant(msg_prefix, true);

    const char *fn_name = get_mangled_name(g, "__zig_fail_unwrap", false);
    LLVMTypeRef fn_type_ref;
    if (g->have_err_ret_tracing) {
        LLVMTypeRef arg_types[] = {
            get_llvm_type(g, get_pointer_to_type(g, get_stack_trace_type(g), false)),
            get_llvm_type(g, g->err_tag_type),
        };
        fn_type_ref = LLVMFunctionType(LLVMVoidType(), arg_types, 2, false);
    } else {
        LLVMTypeRef arg_types[] = {
            get_llvm_type(g, g->err_tag_type),
        };
        fn_type_ref = LLVMFunctionType(LLVMVoidType(), arg_types, 1, false);
    }
    LLVMValueRef fn_val = LLVMAddFunction(g->module, fn_name, fn_type_ref);
    addLLVMFnAttr(fn_val, "noreturn");
    addLLVMFnAttr(fn_val, "cold");
    LLVMSetLinkage(fn_val, LLVMInternalLinkage);
    LLVMSetFunctionCallConv(fn_val, get_llvm_cc(g, CallingConventionUnspecified));
    addLLVMFnAttr(fn_val, "nounwind");
    add_uwtable_attr(g, fn_val);
    if (codegen_have_frame_pointer(g)) {
        ZigLLVMAddFunctionAttr(fn_val, "no-frame-pointer-elim", "true");
        ZigLLVMAddFunctionAttr(fn_val, "no-frame-pointer-elim-non-leaf", nullptr);
    }
    // Not setting alignment here. See the comment above about
    // "Cannot getTypeInfo() on a type that is unsized!"
    // assertion failure on Darwin.

    LLVMBasicBlockRef entry_block = LLVMAppendBasicBlock(fn_val, "Entry");
    LLVMBasicBlockRef prev_block = LLVMGetInsertBlock(g->builder);
    LLVMValueRef prev_debug_location = LLVMGetCurrentDebugLocation(g->builder);
    LLVMPositionBuilderAtEnd(g->builder, entry_block);
    ZigLLVMClearCurrentDebugLocation(g->builder);

    ZigType *usize_ty = g->builtin_types.entry_usize;
    ZigType *u8_ptr_type = get_pointer_to_type_extra(g, g->builtin_types.entry_u8, true, false,
            PtrLenUnknown, get_abi_alignment(g, g->builtin_types.entry_u8), 0, 0, false);
    ZigType *str_type = get_slice_type(g, u8_ptr_type);

    // Allocate a buffer to hold the fully-formatted error message
    const size_t err_buf_len = strlen(unwrap_err_msg_text) + g->largest_err_name_len;
    LLVMValueRef max_msg_len = LLVMConstInt(usize_ty->llvm_type, err_buf_len, 0);
    LLVMValueRef msg_buffer = LLVMBuildArrayAlloca(g->builder, LLVMInt8Type(), max_msg_len, "msg_buffer");

    // Allocate a []u8 slice for the message
    LLVMValueRef msg_slice = build_alloca(g, str_type, "msg_slice", 0);

    LLVMValueRef err_ret_trace_arg;
    LLVMValueRef err_val;
    if (g->have_err_ret_tracing) {
        err_ret_trace_arg = LLVMGetParam(fn_val, 0);
        err_val = LLVMGetParam(fn_val, 1);
    } else {
        err_ret_trace_arg = nullptr;
        err_val = LLVMGetParam(fn_val, 0);
    }

    // Fetch the error name from the global table
    LLVMValueRef err_table_indices[] = {
        LLVMConstNull(usize_ty->llvm_type),
        err_val,
    };
    LLVMValueRef err_name_val = LLVMBuildInBoundsGEP(g->builder, g->err_name_table, err_table_indices, 2, "");

    LLVMValueRef ptr_field_ptr = LLVMBuildStructGEP(g->builder, err_name_val, slice_ptr_index, "");
    LLVMValueRef err_name_ptr = gen_load_untyped(g, ptr_field_ptr, 0, false, "");

    LLVMValueRef len_field_ptr = LLVMBuildStructGEP(g->builder, err_name_val, slice_len_index, "");
    LLVMValueRef err_name_len = gen_load_untyped(g, len_field_ptr, 0, false, "");

    LLVMValueRef msg_prefix_len = LLVMConstInt(usize_ty->llvm_type, strlen(unwrap_err_msg_text), false);
    // Points to the beginning of msg_buffer
    LLVMValueRef msg_buffer_ptr_indices[] = {
        LLVMConstNull(usize_ty->llvm_type),
    };
    LLVMValueRef msg_buffer_ptr = LLVMBuildInBoundsGEP(g->builder, msg_buffer, msg_buffer_ptr_indices, 1, "");
    // Points to the beginning of the constant prefix message
    LLVMValueRef msg_prefix_ptr_indices[] = {
        LLVMConstNull(usize_ty->llvm_type),
    };
    LLVMValueRef msg_prefix_ptr = LLVMConstInBoundsGEP(msg_prefix, msg_prefix_ptr_indices, 1);

    // Build the message using the prefix...
    ZigLLVMBuildMemCpy(g->builder, msg_buffer_ptr, 1, msg_prefix_ptr, 1, msg_prefix_len, false);
    // ..and append the error name
    LLVMValueRef msg_buffer_ptr_after_indices[] = {
        msg_prefix_len,
    };
    LLVMValueRef msg_buffer_ptr_after = LLVMBuildInBoundsGEP(g->builder, msg_buffer, msg_buffer_ptr_after_indices, 1, "");
    ZigLLVMBuildMemCpy(g->builder, msg_buffer_ptr_after, 1, err_name_ptr, 1, err_name_len, false);

    // Set the slice pointer
    LLVMValueRef msg_slice_ptr_field_ptr = LLVMBuildStructGEP(g->builder, msg_slice, slice_ptr_index, "");
    gen_store_untyped(g, msg_buffer_ptr, msg_slice_ptr_field_ptr, 0, false);

    // Set the slice length
    LLVMValueRef slice_len = LLVMBuildNUWAdd(g->builder, msg_prefix_len, err_name_len, "");
    LLVMValueRef msg_slice_len_field_ptr = LLVMBuildStructGEP(g->builder, msg_slice, slice_len_index, "");
    gen_store_untyped(g, slice_len, msg_slice_len_field_ptr, 0, false);

    // Call panic()
    gen_panic(g, msg_slice, err_ret_trace_arg);

    LLVMPositionBuilderAtEnd(g->builder, prev_block);
    if (!g->strip_debug_symbols) {
        LLVMSetCurrentDebugLocation(g->builder, prev_debug_location);
    }

    g->safety_crash_err_fn = fn_val;
    return fn_val;
}

static LLVMValueRef get_cur_err_ret_trace_val(CodeGen *g, Scope *scope) {
    if (!g->have_err_ret_tracing) {
        return nullptr;
    }
    if (g->cur_err_ret_trace_val_stack != nullptr) {
        return g->cur_err_ret_trace_val_stack;
    }
    return g->cur_err_ret_trace_val_arg;
}

static void gen_safety_crash_for_err(CodeGen *g, LLVMValueRef err_val, Scope *scope) {
    LLVMValueRef safety_crash_err_fn = get_safety_crash_err_fn(g);
    LLVMValueRef call_instruction;
    if (g->have_err_ret_tracing) {
        LLVMValueRef err_ret_trace_val = get_cur_err_ret_trace_val(g, scope);
        if (err_ret_trace_val == nullptr) {
            err_ret_trace_val = LLVMConstNull(get_llvm_type(g, ptr_to_stack_trace_type(g)));
        }
        LLVMValueRef args[] = {
            err_ret_trace_val,
            err_val,
        };
        call_instruction = ZigLLVMBuildCall(g->builder, safety_crash_err_fn, args, 2,
                get_llvm_cc(g, CallingConventionUnspecified), ZigLLVM_FnInlineAuto, "");
    } else {
        LLVMValueRef args[] = {
            err_val,
        };
        call_instruction = ZigLLVMBuildCall(g->builder, safety_crash_err_fn, args, 1,
                get_llvm_cc(g, CallingConventionUnspecified), ZigLLVM_FnInlineAuto, "");
    }
    LLVMSetTailCall(call_instruction, true);
    LLVMBuildUnreachable(g->builder);
}

static void add_bounds_check(CodeGen *g, LLVMValueRef target_val,
        LLVMIntPredicate lower_pred, LLVMValueRef lower_value,
        LLVMIntPredicate upper_pred, LLVMValueRef upper_value)
{
    if (!lower_value && !upper_value) {
        return;
    }
    if (upper_value && !lower_value) {
        lower_value = upper_value;
        lower_pred = upper_pred;
        upper_value = nullptr;
    }

    LLVMBasicBlockRef bounds_check_fail_block = LLVMAppendBasicBlock(g->cur_fn_val, "BoundsCheckFail");
    LLVMBasicBlockRef ok_block = LLVMAppendBasicBlock(g->cur_fn_val, "BoundsCheckOk");
    LLVMBasicBlockRef lower_ok_block = upper_value ?
        LLVMAppendBasicBlock(g->cur_fn_val, "FirstBoundsCheckOk") : ok_block;

    LLVMValueRef lower_ok_val = LLVMBuildICmp(g->builder, lower_pred, target_val, lower_value, "");
    LLVMBuildCondBr(g->builder, lower_ok_val, lower_ok_block, bounds_check_fail_block);

    LLVMPositionBuilderAtEnd(g->builder, bounds_check_fail_block);
    gen_safety_crash(g, PanicMsgIdBoundsCheckFailure);

    if (upper_value) {
        LLVMPositionBuilderAtEnd(g->builder, lower_ok_block);
        LLVMValueRef upper_ok_val = LLVMBuildICmp(g->builder, upper_pred, target_val, upper_value, "");
        LLVMBuildCondBr(g->builder, upper_ok_val, ok_block, bounds_check_fail_block);
    }

    LLVMPositionBuilderAtEnd(g->builder, ok_block);
}

static LLVMValueRef gen_assert_zero(CodeGen *g, LLVMValueRef expr_val, ZigType *int_type) {
    LLVMValueRef zero = LLVMConstNull(get_llvm_type(g, int_type));
    LLVMValueRef ok_bit = LLVMBuildICmp(g->builder, LLVMIntEQ, expr_val, zero, "");
    LLVMBasicBlockRef ok_block = LLVMAppendBasicBlock(g->cur_fn_val, "CastShortenOk");
    LLVMBasicBlockRef fail_block = LLVMAppendBasicBlock(g->cur_fn_val, "CastShortenFail");
    LLVMBuildCondBr(g->builder, ok_bit, ok_block, fail_block);

    LLVMPositionBuilderAtEnd(g->builder, fail_block);
    gen_safety_crash(g, PanicMsgIdCastTruncatedData);

    LLVMPositionBuilderAtEnd(g->builder, ok_block);
    return nullptr;
}

static LLVMValueRef gen_widen_or_shorten(CodeGen *g, bool want_runtime_safety, ZigType *actual_type,
        ZigType *wanted_type, LLVMValueRef expr_val)
{
    assert(actual_type->id == wanted_type->id);
    assert(expr_val != nullptr);

    uint64_t actual_bits;
    uint64_t wanted_bits;
    if (actual_type->id == ZigTypeIdFloat) {
        actual_bits = actual_type->data.floating.bit_count;
        wanted_bits = wanted_type->data.floating.bit_count;
    } else if (actual_type->id == ZigTypeIdInt) {
        actual_bits = actual_type->data.integral.bit_count;
        wanted_bits = wanted_type->data.integral.bit_count;
    } else {
        zig_unreachable();
    }

    if (actual_type->id == ZigTypeIdInt &&
        !wanted_type->data.integral.is_signed && actual_type->data.integral.is_signed &&
        want_runtime_safety)
    {
        LLVMValueRef zero = LLVMConstNull(get_llvm_type(g, actual_type));
        LLVMValueRef ok_bit = LLVMBuildICmp(g->builder, LLVMIntSGE, expr_val, zero, "");

        LLVMBasicBlockRef ok_block = LLVMAppendBasicBlock(g->cur_fn_val, "SignCastOk");
        LLVMBasicBlockRef fail_block = LLVMAppendBasicBlock(g->cur_fn_val, "SignCastFail");
        LLVMBuildCondBr(g->builder, ok_bit, ok_block, fail_block);

        LLVMPositionBuilderAtEnd(g->builder, fail_block);
        gen_safety_crash(g, PanicMsgIdCastNegativeToUnsigned);

        LLVMPositionBuilderAtEnd(g->builder, ok_block);
    }

    if (actual_bits == wanted_bits) {
        return expr_val;
    } else if (actual_bits < wanted_bits) {
        if (actual_type->id == ZigTypeIdFloat) {
            return LLVMBuildFPExt(g->builder, expr_val, get_llvm_type(g, wanted_type), "");
        } else if (actual_type->id == ZigTypeIdInt) {
            if (actual_type->data.integral.is_signed) {
                return LLVMBuildSExt(g->builder, expr_val, get_llvm_type(g, wanted_type), "");
            } else {
                return LLVMBuildZExt(g->builder, expr_val, get_llvm_type(g, wanted_type), "");
            }
        } else {
            zig_unreachable();
        }
    } else if (actual_bits > wanted_bits) {
        if (actual_type->id == ZigTypeIdFloat) {
            return LLVMBuildFPTrunc(g->builder, expr_val, get_llvm_type(g, wanted_type), "");
        } else if (actual_type->id == ZigTypeIdInt) {
            if (wanted_bits == 0) {
                if (!want_runtime_safety)
                    return nullptr;

                return gen_assert_zero(g, expr_val, actual_type);
            }
            LLVMValueRef trunc_val = LLVMBuildTrunc(g->builder, expr_val, get_llvm_type(g, wanted_type), "");
            if (!want_runtime_safety) {
                return trunc_val;
            }
            LLVMValueRef orig_val;
            if (wanted_type->data.integral.is_signed) {
                orig_val = LLVMBuildSExt(g->builder, trunc_val, get_llvm_type(g, actual_type), "");
            } else {
                orig_val = LLVMBuildZExt(g->builder, trunc_val, get_llvm_type(g, actual_type), "");
            }
            LLVMValueRef ok_bit = LLVMBuildICmp(g->builder, LLVMIntEQ, expr_val, orig_val, "");
            LLVMBasicBlockRef ok_block = LLVMAppendBasicBlock(g->cur_fn_val, "CastShortenOk");
            LLVMBasicBlockRef fail_block = LLVMAppendBasicBlock(g->cur_fn_val, "CastShortenFail");
            LLVMBuildCondBr(g->builder, ok_bit, ok_block, fail_block);

            LLVMPositionBuilderAtEnd(g->builder, fail_block);
            gen_safety_crash(g, PanicMsgIdCastTruncatedData);

            LLVMPositionBuilderAtEnd(g->builder, ok_block);
            return trunc_val;
        } else {
            zig_unreachable();
        }
    } else {
        zig_unreachable();
    }
}

typedef LLVMValueRef (*BuildBinOpFunc)(LLVMBuilderRef, LLVMValueRef, LLVMValueRef, const char *);
// These are lookup table using the AddSubMul enum as the lookup.
// If AddSubMul ever changes, then these tables will be out of
// date.
static const BuildBinOpFunc float_op[3] = { LLVMBuildFAdd, LLVMBuildFSub, LLVMBuildFMul };
static const BuildBinOpFunc wrap_op[3] = { LLVMBuildAdd, LLVMBuildSub, LLVMBuildMul };
static const BuildBinOpFunc signed_op[3] = { LLVMBuildNSWAdd, LLVMBuildNSWSub, LLVMBuildNSWMul };
static const BuildBinOpFunc unsigned_op[3] = { LLVMBuildNUWAdd, LLVMBuildNUWSub, LLVMBuildNUWMul };

static LLVMValueRef gen_overflow_op(CodeGen *g, ZigType *operand_type, AddSubMul op,
        LLVMValueRef val1, LLVMValueRef val2)
{
    LLVMValueRef overflow_bit;
    LLVMValueRef result;

    if (operand_type->id == ZigTypeIdVector) {
        ZigType *int_type = operand_type->data.vector.elem_type;
        assert(int_type->id == ZigTypeIdInt);
        LLVMTypeRef one_more_bit_int = LLVMIntType(int_type->data.integral.bit_count + 1);
        LLVMTypeRef one_more_bit_int_vector = LLVMVectorType(one_more_bit_int, operand_type->data.vector.len);
        const auto buildExtFn = int_type->data.integral.is_signed ? LLVMBuildSExt : LLVMBuildZExt;
        LLVMValueRef extended1 = buildExtFn(g->builder, val1, one_more_bit_int_vector, "");
        LLVMValueRef extended2 = buildExtFn(g->builder, val2, one_more_bit_int_vector, "");
        LLVMValueRef extended_result = wrap_op[op](g->builder, extended1, extended2, "");
        result = LLVMBuildTrunc(g->builder, extended_result, get_llvm_type(g, operand_type), "");

        LLVMValueRef re_extended_result = buildExtFn(g->builder, result, one_more_bit_int_vector, "");
        LLVMValueRef overflow_vector = LLVMBuildICmp(g->builder, LLVMIntNE, extended_result, re_extended_result, "");
        LLVMTypeRef bitcast_int_type = LLVMIntType(operand_type->data.vector.len);
        LLVMValueRef bitcasted_overflow = LLVMBuildBitCast(g->builder, overflow_vector, bitcast_int_type, "");
        LLVMValueRef zero = LLVMConstNull(bitcast_int_type);
        overflow_bit = LLVMBuildICmp(g->builder, LLVMIntNE, bitcasted_overflow, zero, "");
    } else {
        LLVMValueRef fn_val = get_int_overflow_fn(g, operand_type, op);
        LLVMValueRef params[] = {
            val1,
            val2,
        };
        LLVMValueRef result_struct = LLVMBuildCall(g->builder, fn_val, params, 2, "");
        result = LLVMBuildExtractValue(g->builder, result_struct, 0, "");
        overflow_bit = LLVMBuildExtractValue(g->builder, result_struct, 1, "");
    }

    LLVMBasicBlockRef fail_block = LLVMAppendBasicBlock(g->cur_fn_val, "OverflowFail");
    LLVMBasicBlockRef ok_block = LLVMAppendBasicBlock(g->cur_fn_val, "OverflowOk");
    LLVMBuildCondBr(g->builder, overflow_bit, fail_block, ok_block);

    LLVMPositionBuilderAtEnd(g->builder, fail_block);
    gen_safety_crash(g, PanicMsgIdIntegerOverflow);

    LLVMPositionBuilderAtEnd(g->builder, ok_block);
    return result;
}

static LLVMIntPredicate cmp_op_to_int_predicate(IrBinOp cmp_op, bool is_signed) {
    switch (cmp_op) {
        case IrBinOpCmpEq:
            return LLVMIntEQ;
        case IrBinOpCmpNotEq:
            return LLVMIntNE;
        case IrBinOpCmpLessThan:
            return is_signed ? LLVMIntSLT : LLVMIntULT;
        case IrBinOpCmpGreaterThan:
            return is_signed ? LLVMIntSGT : LLVMIntUGT;
        case IrBinOpCmpLessOrEq:
            return is_signed ? LLVMIntSLE : LLVMIntULE;
        case IrBinOpCmpGreaterOrEq:
            return is_signed ? LLVMIntSGE : LLVMIntUGE;
        default:
            zig_unreachable();
    }
}

static LLVMRealPredicate cmp_op_to_real_predicate(IrBinOp cmp_op) {
    switch (cmp_op) {
        case IrBinOpCmpEq:
            return LLVMRealOEQ;
        case IrBinOpCmpNotEq:
            return LLVMRealUNE;
        case IrBinOpCmpLessThan:
            return LLVMRealOLT;
        case IrBinOpCmpGreaterThan:
            return LLVMRealOGT;
        case IrBinOpCmpLessOrEq:
            return LLVMRealOLE;
        case IrBinOpCmpGreaterOrEq:
            return LLVMRealOGE;
        default:
            zig_unreachable();
    }
}

static void gen_assign_raw(CodeGen *g, LLVMValueRef ptr, ZigType *ptr_type,
        LLVMValueRef value)
{
    assert(ptr_type->id == ZigTypeIdPointer);
    ZigType *child_type = ptr_type->data.pointer.child_type;

    if (!type_has_bits(child_type))
        return;

    if (handle_is_ptr(child_type)) {
        assert(LLVMGetTypeKind(LLVMTypeOf(value)) == LLVMPointerTypeKind);
        assert(LLVMGetTypeKind(LLVMTypeOf(ptr)) == LLVMPointerTypeKind);

        LLVMTypeRef ptr_u8 = LLVMPointerType(LLVMInt8Type(), 0);

        LLVMValueRef src_ptr = LLVMBuildBitCast(g->builder, value, ptr_u8, "");
        LLVMValueRef dest_ptr = LLVMBuildBitCast(g->builder, ptr, ptr_u8, "");

        ZigType *usize = g->builtin_types.entry_usize;
        uint64_t size_bytes = LLVMStoreSizeOfType(g->target_data_ref, get_llvm_type(g, child_type));
        uint64_t align_bytes = get_ptr_align(g, ptr_type);
        assert(size_bytes > 0);
        assert(align_bytes > 0);

        ZigLLVMBuildMemCpy(g->builder, dest_ptr, align_bytes, src_ptr, align_bytes,
                LLVMConstInt(usize->llvm_type, size_bytes, false),
                ptr_type->data.pointer.is_volatile);
        return;
    }

    uint32_t host_int_bytes = ptr_type->data.pointer.host_int_bytes;
    if (host_int_bytes == 0) {
        gen_store(g, value, ptr, ptr_type);
        return;
    }

    bool big_endian = g->is_big_endian;

    LLVMValueRef containing_int = gen_load(g, ptr, ptr_type, "");
    uint32_t host_bit_count = LLVMGetIntTypeWidth(LLVMTypeOf(containing_int));
    assert(host_bit_count == host_int_bytes * 8);
    uint32_t size_in_bits = type_size_bits(g, child_type);

    uint32_t bit_offset = ptr_type->data.pointer.bit_offset_in_host;
    uint32_t shift_amt = big_endian ? host_bit_count - bit_offset - size_in_bits : bit_offset;
    LLVMValueRef shift_amt_val = LLVMConstInt(LLVMTypeOf(containing_int), shift_amt, false);

    // Convert to equally-sized integer type in order to perform the bit
    // operations on the value to store
    LLVMTypeRef value_bits_type = LLVMIntType(size_in_bits);
    LLVMValueRef value_bits = LLVMBuildBitCast(g->builder, value, value_bits_type, "");

    LLVMValueRef mask_val = LLVMConstAllOnes(value_bits_type);
    mask_val = LLVMConstZExt(mask_val, LLVMTypeOf(containing_int));
    mask_val = LLVMConstShl(mask_val, shift_amt_val);
    mask_val = LLVMConstNot(mask_val);

    LLVMValueRef anded_containing_int = LLVMBuildAnd(g->builder, containing_int, mask_val, "");
    LLVMValueRef extended_value = LLVMBuildZExt(g->builder, value_bits, LLVMTypeOf(containing_int), "");
    LLVMValueRef shifted_value = LLVMBuildShl(g->builder, extended_value, shift_amt_val, "");
    LLVMValueRef ored_value = LLVMBuildOr(g->builder, shifted_value, anded_containing_int, "");

    gen_store(g, ored_value, ptr, ptr_type);
}

static void gen_var_debug_decl(CodeGen *g, ZigVar *var) {
    if (g->strip_debug_symbols) return;
    assert(var->di_loc_var != nullptr);
    AstNode *source_node = var->decl_node;
    ZigLLVMDILocation *debug_loc = ZigLLVMGetDebugLoc((unsigned)source_node->line + 1,
            (unsigned)source_node->column + 1, get_di_scope(g, var->parent_scope));
    ZigLLVMInsertDeclareAtEnd(g->dbuilder, var->value_ref, var->di_loc_var, debug_loc,
            LLVMGetInsertBlock(g->builder));
}

static LLVMValueRef ir_llvm_value(CodeGen *g, IrInstruction *instruction) {
    if (!type_has_bits(instruction->value.type))
        return nullptr;
    if (!instruction->llvm_value) {
        if (instruction->id == IrInstructionIdAwaitGen) {
            IrInstructionAwaitGen *await = reinterpret_cast<IrInstructionAwaitGen*>(instruction);
            if (await->result_loc != nullptr) {
                return get_handle_value(g, ir_llvm_value(g, await->result_loc),
                    await->result_loc->value.type->data.pointer.child_type, await->result_loc->value.type);
            }
        }
        if (instruction->spill != nullptr) {
            ZigType *ptr_type = instruction->spill->value.type;
            src_assert(ptr_type->id == ZigTypeIdPointer, instruction->source_node);
            return get_handle_value(g, ir_llvm_value(g, instruction->spill),
                ptr_type->data.pointer.child_type, instruction->spill->value.type);
        }
        src_assert(instruction->value.special != ConstValSpecialRuntime, instruction->source_node);
        assert(instruction->value.type);
        render_const_val(g, &instruction->value, "");
        // we might have to do some pointer casting here due to the way union
        // values are rendered with a type other than the one we expect
        if (handle_is_ptr(instruction->value.type)) {
            render_const_val_global(g, &instruction->value, "");
            ZigType *ptr_type = get_pointer_to_type(g, instruction->value.type, true);
            instruction->llvm_value = LLVMBuildBitCast(g->builder, instruction->value.global_refs->llvm_global, get_llvm_type(g, ptr_type), "");
        } else {
            instruction->llvm_value = LLVMBuildBitCast(g->builder, instruction->value.global_refs->llvm_value,
                    get_llvm_type(g, instruction->value.type), "");
        }
        assert(instruction->llvm_value);
    }
    return instruction->llvm_value;
}

ATTRIBUTE_NORETURN
static void report_errors_and_exit(CodeGen *g) {
    assert(g->errors.length != 0);
    for (size_t i = 0; i < g->errors.length; i += 1) {
        ErrorMsg *err = g->errors.at(i);
        print_err_msg(err, g->err_color);
    }
    exit(1);
}

static void report_errors_and_maybe_exit(CodeGen *g) {
    if (g->errors.length != 0) {
        report_errors_and_exit(g);
    }
}

ATTRIBUTE_NORETURN
static void give_up_with_c_abi_error(CodeGen *g, AstNode *source_node) {
    ErrorMsg *msg = add_node_error(g, source_node,
            buf_sprintf("TODO: support C ABI for more targets. https://github.com/ziglang/zig/issues/1481"));
    add_error_note(g, msg, source_node,
        buf_sprintf("pointers, integers, floats, bools, and enums work on all targets"));
    report_errors_and_exit(g);
}

static LLVMValueRef build_alloca(CodeGen *g, ZigType *type_entry, const char *name, uint32_t alignment) {
    LLVMValueRef result = LLVMBuildAlloca(g->builder, get_llvm_type(g, type_entry), name);
    LLVMSetAlignment(result, (alignment == 0) ? get_abi_alignment(g, type_entry) : alignment);
    return result;
}

static bool iter_function_params_c_abi(CodeGen *g, ZigType *fn_type, FnWalk *fn_walk, size_t src_i) {
    // Initialized from the type for some walks, but because of C var args,
    // initialized based on callsite instructions for that one.
    FnTypeParamInfo *param_info = nullptr;
    ZigType *ty;
    ZigType *dest_ty = nullptr;
    AstNode *source_node = nullptr;
    LLVMValueRef val;
    LLVMValueRef llvm_fn;
    unsigned di_arg_index;
    ZigVar *var;
    switch (fn_walk->id) {
        case FnWalkIdAttrs:
            if (src_i >= fn_type->data.fn.fn_type_id.param_count)
                return false;
            param_info = &fn_type->data.fn.fn_type_id.param_info[src_i];
            ty = param_info->type;
            source_node = fn_walk->data.attrs.fn->proto_node;
            llvm_fn = fn_walk->data.attrs.llvm_fn;
            break;
        case FnWalkIdCall: {
            if (src_i >= fn_walk->data.call.inst->arg_count)
                return false;
            IrInstruction *arg = fn_walk->data.call.inst->args[src_i];
            ty = arg->value.type;
            source_node = arg->source_node;
            val = ir_llvm_value(g, arg);
            break;
        }
        case FnWalkIdTypes:
            if (src_i >= fn_type->data.fn.fn_type_id.param_count)
                return false;
            param_info = &fn_type->data.fn.fn_type_id.param_info[src_i];
            ty = param_info->type;
            break;
        case FnWalkIdVars:
            assert(src_i < fn_type->data.fn.fn_type_id.param_count);
            param_info = &fn_type->data.fn.fn_type_id.param_info[src_i];
            ty = param_info->type;
            var = fn_walk->data.vars.var;
            source_node = var->decl_node;
            llvm_fn = fn_walk->data.vars.llvm_fn;
            break;
        case FnWalkIdInits:
            if (src_i >= fn_type->data.fn.fn_type_id.param_count)
                return false;
            param_info = &fn_type->data.fn.fn_type_id.param_info[src_i];
            ty = param_info->type;
            var = fn_walk->data.inits.fn->variable_list.at(src_i);
            source_node = fn_walk->data.inits.fn->proto_node;
            llvm_fn = fn_walk->data.inits.llvm_fn;
            break;
    }

    if (type_is_c_abi_int(g, ty) || ty->id == ZigTypeIdFloat || ty->id == ZigTypeIdVector ||
        ty->id == ZigTypeIdInt // TODO investigate if we need to change this
    ) {
        switch (fn_walk->id) {
            case FnWalkIdAttrs: {
                ZigType *ptr_type = get_codegen_ptr_type(ty);
                if (ptr_type != nullptr) {
                    if (type_is_nonnull_ptr(ty)) {
                        addLLVMArgAttr(llvm_fn, fn_walk->data.attrs.gen_i, "nonnull");
                    }
                    if (ptr_type->data.pointer.is_const) {
                        addLLVMArgAttr(llvm_fn, fn_walk->data.attrs.gen_i, "readonly");
                    }
                    if (param_info->is_noalias) {
                        addLLVMArgAttr(llvm_fn, fn_walk->data.attrs.gen_i, "noalias");
                    }
                }
                fn_walk->data.attrs.gen_i += 1;
                break;
            }
            case FnWalkIdCall:
                fn_walk->data.call.gen_param_values->append(val);
                break;
            case FnWalkIdTypes:
                fn_walk->data.types.gen_param_types->append(get_llvm_type(g, ty));
                fn_walk->data.types.param_di_types->append(get_llvm_di_type(g, ty));
                break;
            case FnWalkIdVars: {
                var->value_ref = build_alloca(g, ty, var->name, var->align_bytes);
                di_arg_index = fn_walk->data.vars.gen_i;
                fn_walk->data.vars.gen_i += 1;
                dest_ty = ty;
                goto var_ok;
            }
            case FnWalkIdInits:
                clear_debug_source_node(g);
                gen_store_untyped(g, LLVMGetParam(llvm_fn, fn_walk->data.inits.gen_i), var->value_ref, var->align_bytes, false);
                if (var->decl_node) {
                    gen_var_debug_decl(g, var);
                }
                fn_walk->data.inits.gen_i += 1;
                break;
        }
        return true;
    }

    // Arrays are just pointers
    if (ty->id == ZigTypeIdArray) {
        assert(handle_is_ptr(ty));
        switch (fn_walk->id) {
            case FnWalkIdAttrs:
                // arrays passed to C ABI functions may not be at address 0
                addLLVMArgAttr(llvm_fn, fn_walk->data.attrs.gen_i, "nonnull");
                addLLVMArgAttrInt(llvm_fn, fn_walk->data.attrs.gen_i, "align", get_abi_alignment(g, ty));
                fn_walk->data.attrs.gen_i += 1;
                break;
            case FnWalkIdCall:
                fn_walk->data.call.gen_param_values->append(val);
                break;
            case FnWalkIdTypes: {
                ZigType *gen_type = get_pointer_to_type(g, ty, true);
                fn_walk->data.types.gen_param_types->append(get_llvm_type(g, gen_type));
                fn_walk->data.types.param_di_types->append(get_llvm_di_type(g, gen_type));
                break;
            }
            case FnWalkIdVars: {
                var->value_ref = LLVMGetParam(llvm_fn,  fn_walk->data.vars.gen_i);
                di_arg_index = fn_walk->data.vars.gen_i;
                dest_ty = get_pointer_to_type(g, ty, false);
                fn_walk->data.vars.gen_i += 1;
                goto var_ok;
            }
            case FnWalkIdInits:
                if (var->decl_node) {
                    gen_var_debug_decl(g, var);
                }
                fn_walk->data.inits.gen_i += 1;
                break;
        }
        return true;
    }

    if (g->zig_target->arch == ZigLLVM_x86_64) {
        X64CABIClass abi_class = type_c_abi_x86_64_class(g, ty);
        size_t ty_size = type_size(g, ty);
        if (abi_class == X64CABIClass_MEMORY) {
            assert(handle_is_ptr(ty));
            switch (fn_walk->id) {
                case FnWalkIdAttrs:
                    addLLVMArgAttr(llvm_fn, fn_walk->data.attrs.gen_i, "byval");
                    addLLVMArgAttrInt(llvm_fn, fn_walk->data.attrs.gen_i, "align", get_abi_alignment(g, ty));
                    // Byvalue parameters must not have address 0
                    addLLVMArgAttr(llvm_fn, fn_walk->data.attrs.gen_i, "nonnull");
                    fn_walk->data.attrs.gen_i += 1;
                    break;
                case FnWalkIdCall:
                    fn_walk->data.call.gen_param_values->append(val);
                    break;
                case FnWalkIdTypes: {
                    ZigType *gen_type = get_pointer_to_type(g, ty, true);
                    fn_walk->data.types.gen_param_types->append(get_llvm_type(g, gen_type));
                    fn_walk->data.types.param_di_types->append(get_llvm_di_type(g, gen_type));
                    break;
                }
                case FnWalkIdVars: {
                    di_arg_index = fn_walk->data.vars.gen_i;
                    var->value_ref = LLVMGetParam(llvm_fn,  fn_walk->data.vars.gen_i);
                    dest_ty = get_pointer_to_type(g, ty, false);
                    fn_walk->data.vars.gen_i += 1;
                    goto var_ok;
                }
                case FnWalkIdInits:
                    if (var->decl_node) {
                        gen_var_debug_decl(g, var);
                    }
                    fn_walk->data.inits.gen_i += 1;
                    break;
            }
            return true;
        } else if (abi_class == X64CABIClass_INTEGER) {
            switch (fn_walk->id) {
                case FnWalkIdAttrs:
                    fn_walk->data.attrs.gen_i += 1;
                    break;
                case FnWalkIdCall: {
                    LLVMTypeRef ptr_to_int_type_ref = LLVMPointerType(LLVMIntType((unsigned)ty_size * 8), 0);
                    LLVMValueRef bitcasted = LLVMBuildBitCast(g->builder, val, ptr_to_int_type_ref, "");
                    LLVMValueRef loaded = LLVMBuildLoad(g->builder, bitcasted, "");
                    fn_walk->data.call.gen_param_values->append(loaded);
                    break;
                }
                case FnWalkIdTypes: {
                    ZigType *gen_type = get_int_type(g, false, ty_size * 8);
                    fn_walk->data.types.gen_param_types->append(get_llvm_type(g, gen_type));
                    fn_walk->data.types.param_di_types->append(get_llvm_di_type(g, gen_type));
                    break;
                }
                case FnWalkIdVars: {
                    di_arg_index = fn_walk->data.vars.gen_i;
                    var->value_ref = build_alloca(g, ty, var->name, var->align_bytes);
                    fn_walk->data.vars.gen_i += 1;
                    dest_ty = ty;
                    goto var_ok;
                }
                case FnWalkIdInits: {
                    clear_debug_source_node(g);
                    if (!fn_is_async(fn_walk->data.inits.fn)) {
                        LLVMValueRef arg = LLVMGetParam(llvm_fn, fn_walk->data.inits.gen_i);
                        LLVMTypeRef ptr_to_int_type_ref = LLVMPointerType(LLVMIntType((unsigned)ty_size * 8), 0);
                        LLVMValueRef bitcasted = LLVMBuildBitCast(g->builder, var->value_ref, ptr_to_int_type_ref, "");
                        gen_store_untyped(g, arg, bitcasted, var->align_bytes, false);
                    }
                    if (var->decl_node) {
                        gen_var_debug_decl(g, var);
                    }
                    fn_walk->data.inits.gen_i += 1;
                    break;
                }
            }
            return true;
        }
    }
    if (source_node != nullptr) {
        give_up_with_c_abi_error(g, source_node);
    }
    // otherwise allow codegen code to report a compile error
    return false;

var_ok:
    if (dest_ty != nullptr && var->decl_node) {
        // arg index + 1 because the 0 index is return value
        var->di_loc_var = ZigLLVMCreateParameterVariable(g->dbuilder, get_di_scope(g, var->parent_scope),
                var->name, fn_walk->data.vars.import->data.structure.root_struct->di_file,
                (unsigned)(var->decl_node->line + 1),
                get_llvm_di_type(g, dest_ty), !g->strip_debug_symbols, 0, di_arg_index + 1);
    }
    return true;
}

void walk_function_params(CodeGen *g, ZigType *fn_type, FnWalk *fn_walk) {
    CallingConvention cc = fn_type->data.fn.fn_type_id.cc;
    if (cc == CallingConventionC) {
        size_t src_i = 0;
        for (;;) {
            if (!iter_function_params_c_abi(g, fn_type, fn_walk, src_i))
                break;
            src_i += 1;
        }
        return;
    }
    if (fn_walk->id == FnWalkIdCall) {
        IrInstructionCallGen *instruction = fn_walk->data.call.inst;
        bool is_var_args = fn_walk->data.call.is_var_args;
        for (size_t call_i = 0; call_i < instruction->arg_count; call_i += 1) {
            IrInstruction *param_instruction = instruction->args[call_i];
            ZigType *param_type = param_instruction->value.type;
            if (is_var_args || type_has_bits(param_type)) {
                LLVMValueRef param_value = ir_llvm_value(g, param_instruction);
                assert(param_value);
                fn_walk->data.call.gen_param_values->append(param_value);
                fn_walk->data.call.gen_param_types->append(param_type);
            }
        }
        return;
    }
    size_t next_var_i = 0;
    for (size_t param_i = 0; param_i < fn_type->data.fn.fn_type_id.param_count; param_i += 1) {
        FnGenParamInfo *gen_info = &fn_type->data.fn.gen_param_info[param_i];
        size_t gen_index = gen_info->gen_index;

        if (gen_index == SIZE_MAX) {
            continue;
        }

        switch (fn_walk->id) {
            case FnWalkIdAttrs: {
                LLVMValueRef llvm_fn = fn_walk->data.attrs.llvm_fn;
                bool is_byval = gen_info->is_byval;
                FnTypeParamInfo *param_info = &fn_type->data.fn.fn_type_id.param_info[param_i];

                ZigType *param_type = gen_info->type;
                if (param_info->is_noalias) {
                    addLLVMArgAttr(llvm_fn, (unsigned)gen_index, "noalias");
                }
                if ((param_type->id == ZigTypeIdPointer && param_type->data.pointer.is_const) || is_byval) {
                    addLLVMArgAttr(llvm_fn, (unsigned)gen_index, "readonly");
                }
                if (get_codegen_ptr_type(param_type) != nullptr) {
                    addLLVMArgAttrInt(llvm_fn, (unsigned)gen_index, "align", get_ptr_align(g, param_type));
                }
                if (type_is_nonnull_ptr(param_type)) {
                    addLLVMArgAttr(llvm_fn, (unsigned)gen_index, "nonnull");
                }
                break;
            }
            case FnWalkIdInits: {
                ZigFn *fn_table_entry = fn_walk->data.inits.fn;
                LLVMValueRef llvm_fn = fn_table_entry->llvm_value;
                ZigVar *variable = fn_table_entry->variable_list.at(next_var_i);
                assert(variable->src_arg_index != SIZE_MAX);
                next_var_i += 1;

                assert(variable);
                assert(variable->value_ref);

                if (!handle_is_ptr(variable->var_type) && !fn_is_async(fn_walk->data.inits.fn)) {
                    clear_debug_source_node(g);
                    ZigType *fn_type = fn_table_entry->type_entry;
                    unsigned gen_arg_index = fn_type->data.fn.gen_param_info[variable->src_arg_index].gen_index;
                    gen_store_untyped(g, LLVMGetParam(llvm_fn, gen_arg_index),
                            variable->value_ref, variable->align_bytes, false);
                }

                if (variable->decl_node) {
                    gen_var_debug_decl(g, variable);
                }
                break;
            }
            case FnWalkIdCall:
                // handled before for loop
                zig_unreachable();
            case FnWalkIdTypes:
                // Not called for non-c-abi
                zig_unreachable();
            case FnWalkIdVars:
                // iter_function_params_c_abi is called directly for this one
                zig_unreachable();
        }
    }
}

static LLVMValueRef get_merge_err_ret_traces_fn_val(CodeGen *g) {
    if (g->merge_err_ret_traces_fn_val)
        return g->merge_err_ret_traces_fn_val;

    assert(g->stack_trace_type != nullptr);

    LLVMTypeRef param_types[] = {
        get_llvm_type(g, ptr_to_stack_trace_type(g)),
        get_llvm_type(g, ptr_to_stack_trace_type(g)),
    };
    LLVMTypeRef fn_type_ref = LLVMFunctionType(LLVMVoidType(), param_types, 2, false);

    const char *fn_name = get_mangled_name(g, "__zig_merge_error_return_traces", false);
    LLVMValueRef fn_val = LLVMAddFunction(g->module, fn_name, fn_type_ref);
    LLVMSetLinkage(fn_val, LLVMInternalLinkage);
    LLVMSetFunctionCallConv(fn_val, get_llvm_cc(g, CallingConventionUnspecified));
    addLLVMFnAttr(fn_val, "nounwind");
    add_uwtable_attr(g, fn_val);
    addLLVMArgAttr(fn_val, (unsigned)0, "noalias");
    addLLVMArgAttr(fn_val, (unsigned)0, "writeonly");

    addLLVMArgAttr(fn_val, (unsigned)1, "noalias");
    addLLVMArgAttr(fn_val, (unsigned)1, "readonly");
    if (g->build_mode == BuildModeDebug) {
        ZigLLVMAddFunctionAttr(fn_val, "no-frame-pointer-elim", "true");
        ZigLLVMAddFunctionAttr(fn_val, "no-frame-pointer-elim-non-leaf", nullptr);
    }

    // this is above the ZigLLVMClearCurrentDebugLocation
    LLVMValueRef add_error_return_trace_addr_fn_val = get_add_error_return_trace_addr_fn(g);

    LLVMBasicBlockRef entry_block = LLVMAppendBasicBlock(fn_val, "Entry");
    LLVMBasicBlockRef prev_block = LLVMGetInsertBlock(g->builder);
    LLVMValueRef prev_debug_location = LLVMGetCurrentDebugLocation(g->builder);
    LLVMPositionBuilderAtEnd(g->builder, entry_block);
    ZigLLVMClearCurrentDebugLocation(g->builder);

    // if (dest_stack_trace == null or src_stack_trace == null) return;
    // var frame_index: usize = undefined;
    // var frames_left: usize = undefined;
    // if (src_stack_trace.index < src_stack_trace.instruction_addresses.len) {
    //     frame_index = 0;
    //     frames_left = src_stack_trace.index;
    //     if (frames_left == 0) return;
    // } else {
    //     frame_index = (src_stack_trace.index + 1) % src_stack_trace.instruction_addresses.len;
    //     frames_left = src_stack_trace.instruction_addresses.len;
    // }
    // while (true) {
    //     __zig_add_err_ret_trace_addr(dest_stack_trace, src_stack_trace.instruction_addresses[frame_index]);
    //     frames_left -= 1;
    //     if (frames_left == 0) return;
    //     frame_index = (frame_index + 1) % src_stack_trace.instruction_addresses.len;
    // }
    LLVMBasicBlockRef return_block = LLVMAppendBasicBlock(fn_val, "Return");
    LLVMBasicBlockRef non_null_block = LLVMAppendBasicBlock(fn_val, "NonNull");

    LLVMValueRef frame_index_ptr = LLVMBuildAlloca(g->builder, g->builtin_types.entry_usize->llvm_type, "frame_index");
    LLVMValueRef frames_left_ptr = LLVMBuildAlloca(g->builder, g->builtin_types.entry_usize->llvm_type, "frames_left");

    LLVMValueRef dest_stack_trace_ptr = LLVMGetParam(fn_val, 0);
    LLVMValueRef src_stack_trace_ptr = LLVMGetParam(fn_val, 1);

    LLVMValueRef null_dest_bit = LLVMBuildICmp(g->builder, LLVMIntEQ, dest_stack_trace_ptr,
            LLVMConstNull(LLVMTypeOf(dest_stack_trace_ptr)), "");
    LLVMValueRef null_src_bit = LLVMBuildICmp(g->builder, LLVMIntEQ, src_stack_trace_ptr,
            LLVMConstNull(LLVMTypeOf(src_stack_trace_ptr)), "");
    LLVMValueRef null_bit = LLVMBuildOr(g->builder, null_dest_bit, null_src_bit, "");
    LLVMBuildCondBr(g->builder, null_bit, return_block, non_null_block);

    LLVMPositionBuilderAtEnd(g->builder, non_null_block);
    size_t src_index_field_index = g->stack_trace_type->data.structure.fields[0].gen_index;
    size_t src_addresses_field_index = g->stack_trace_type->data.structure.fields[1].gen_index;
    LLVMValueRef src_index_field_ptr = LLVMBuildStructGEP(g->builder, src_stack_trace_ptr,
            (unsigned)src_index_field_index, "");
    LLVMValueRef src_addresses_field_ptr = LLVMBuildStructGEP(g->builder, src_stack_trace_ptr,
            (unsigned)src_addresses_field_index, "");
    ZigType *slice_type = g->stack_trace_type->data.structure.fields[1].type_entry;
    size_t ptr_field_index = slice_type->data.structure.fields[slice_ptr_index].gen_index;
    LLVMValueRef src_ptr_field_ptr = LLVMBuildStructGEP(g->builder, src_addresses_field_ptr, (unsigned)ptr_field_index, "");
    size_t len_field_index = slice_type->data.structure.fields[slice_len_index].gen_index;
    LLVMValueRef src_len_field_ptr = LLVMBuildStructGEP(g->builder, src_addresses_field_ptr, (unsigned)len_field_index, "");
    LLVMValueRef src_index_val = LLVMBuildLoad(g->builder, src_index_field_ptr, "");
    LLVMValueRef src_ptr_val = LLVMBuildLoad(g->builder, src_ptr_field_ptr, "");
    LLVMValueRef src_len_val = LLVMBuildLoad(g->builder, src_len_field_ptr, "");
    LLVMValueRef no_wrap_bit = LLVMBuildICmp(g->builder, LLVMIntULT, src_index_val, src_len_val, "");
    LLVMBasicBlockRef no_wrap_block = LLVMAppendBasicBlock(fn_val, "NoWrap");
    LLVMBasicBlockRef yes_wrap_block = LLVMAppendBasicBlock(fn_val, "YesWrap");
    LLVMBasicBlockRef loop_block = LLVMAppendBasicBlock(fn_val, "Loop");
    LLVMBuildCondBr(g->builder, no_wrap_bit, no_wrap_block, yes_wrap_block);

    LLVMPositionBuilderAtEnd(g->builder, no_wrap_block);
    LLVMValueRef usize_zero = LLVMConstNull(g->builtin_types.entry_usize->llvm_type);
    LLVMBuildStore(g->builder, usize_zero, frame_index_ptr);
    LLVMBuildStore(g->builder, src_index_val, frames_left_ptr);
    LLVMValueRef frames_left_eq_zero_bit = LLVMBuildICmp(g->builder, LLVMIntEQ, src_index_val, usize_zero, "");
    LLVMBuildCondBr(g->builder, frames_left_eq_zero_bit, return_block, loop_block);

    LLVMPositionBuilderAtEnd(g->builder, yes_wrap_block);
    LLVMValueRef usize_one = LLVMConstInt(g->builtin_types.entry_usize->llvm_type, 1, false);
    LLVMValueRef plus_one = LLVMBuildNUWAdd(g->builder, src_index_val, usize_one, "");
    LLVMValueRef mod_len = LLVMBuildURem(g->builder, plus_one, src_len_val, "");
    LLVMBuildStore(g->builder, mod_len, frame_index_ptr);
    LLVMBuildStore(g->builder, src_len_val, frames_left_ptr);
    LLVMBuildBr(g->builder, loop_block);

    LLVMPositionBuilderAtEnd(g->builder, loop_block);
    LLVMValueRef ptr_index = LLVMBuildLoad(g->builder, frame_index_ptr, "");
    LLVMValueRef addr_ptr = LLVMBuildInBoundsGEP(g->builder, src_ptr_val, &ptr_index, 1, "");
    LLVMValueRef this_addr_val = LLVMBuildLoad(g->builder, addr_ptr, "");
    LLVMValueRef args[] = {dest_stack_trace_ptr, this_addr_val};
    ZigLLVMBuildCall(g->builder, add_error_return_trace_addr_fn_val, args, 2, get_llvm_cc(g, CallingConventionUnspecified), ZigLLVM_FnInlineAlways, "");
    LLVMValueRef prev_frames_left = LLVMBuildLoad(g->builder, frames_left_ptr, "");
    LLVMValueRef new_frames_left = LLVMBuildNUWSub(g->builder, prev_frames_left, usize_one, "");
    LLVMValueRef done_bit = LLVMBuildICmp(g->builder, LLVMIntEQ, new_frames_left, usize_zero, "");
    LLVMBasicBlockRef continue_block = LLVMAppendBasicBlock(fn_val, "Continue");
    LLVMBuildCondBr(g->builder, done_bit, return_block, continue_block);

    LLVMPositionBuilderAtEnd(g->builder, return_block);
    LLVMBuildRetVoid(g->builder);

    LLVMPositionBuilderAtEnd(g->builder, continue_block);
    LLVMBuildStore(g->builder, new_frames_left, frames_left_ptr);
    LLVMValueRef prev_index = LLVMBuildLoad(g->builder, frame_index_ptr, "");
    LLVMValueRef index_plus_one = LLVMBuildNUWAdd(g->builder, prev_index, usize_one, "");
    LLVMValueRef index_mod_len = LLVMBuildURem(g->builder, index_plus_one, src_len_val, "");
    LLVMBuildStore(g->builder, index_mod_len, frame_index_ptr);
    LLVMBuildBr(g->builder, loop_block);

    LLVMPositionBuilderAtEnd(g->builder, prev_block);
    if (!g->strip_debug_symbols) {
        LLVMSetCurrentDebugLocation(g->builder, prev_debug_location);
    }

    g->merge_err_ret_traces_fn_val = fn_val;
    return fn_val;

}
static LLVMValueRef ir_render_save_err_ret_addr(CodeGen *g, IrExecutable *executable,
        IrInstructionSaveErrRetAddr *save_err_ret_addr_instruction)
{
    assert(g->have_err_ret_tracing);

    LLVMValueRef return_err_fn = get_return_err_fn(g);
    LLVMValueRef my_err_trace_val = get_cur_err_ret_trace_val(g, save_err_ret_addr_instruction->base.scope);
    ZigLLVMBuildCall(g->builder, return_err_fn, &my_err_trace_val, 1,
            get_llvm_cc(g, CallingConventionUnspecified), ZigLLVM_FnInlineAuto, "");

    ZigType *ret_type = g->cur_fn->type_entry->data.fn.fn_type_id.return_type;
    if (fn_is_async(g->cur_fn) && codegen_fn_has_err_ret_tracing_arg(g, ret_type)) {
        LLVMValueRef trace_ptr_ptr = LLVMBuildStructGEP(g->builder, g->cur_frame_ptr,
                frame_index_trace_arg(g, ret_type), "");
        LLVMBuildStore(g->builder, my_err_trace_val, trace_ptr_ptr);
    }

    return nullptr;
}

static void gen_assert_resume_id(CodeGen *g, IrInstruction *source_instr, ResumeId resume_id, PanicMsgId msg_id,
        LLVMBasicBlockRef end_bb)
{
    LLVMTypeRef usize_type_ref = g->builtin_types.entry_usize->llvm_type;
    LLVMBasicBlockRef bad_resume_block = LLVMAppendBasicBlock(g->cur_fn_val, "BadResume");
    if (end_bb == nullptr) end_bb = LLVMAppendBasicBlock(g->cur_fn_val, "OkResume");
    LLVMValueRef expected_value = LLVMConstSub(LLVMConstAllOnes(usize_type_ref),
            LLVMConstInt(usize_type_ref, resume_id, false));
    LLVMValueRef ok_bit = LLVMBuildICmp(g->builder, LLVMIntEQ, LLVMGetParam(g->cur_fn_val, 1), expected_value, "");
    LLVMBuildCondBr(g->builder, ok_bit, end_bb, bad_resume_block);

    LLVMPositionBuilderAtEnd(g->builder, bad_resume_block);
    gen_assertion(g, msg_id, source_instr);

    LLVMPositionBuilderAtEnd(g->builder, end_bb);
}

static LLVMValueRef gen_resume(CodeGen *g, LLVMValueRef fn_val, LLVMValueRef target_frame_ptr, ResumeId resume_id) {
    LLVMTypeRef usize_type_ref = g->builtin_types.entry_usize->llvm_type;
    if (fn_val == nullptr) {
        LLVMValueRef fn_ptr_ptr = LLVMBuildStructGEP(g->builder, target_frame_ptr, frame_fn_ptr_index, "");
        fn_val = LLVMBuildLoad(g->builder, fn_ptr_ptr, "");
    }
    LLVMValueRef arg_val = LLVMConstSub(LLVMConstAllOnes(usize_type_ref),
            LLVMConstInt(usize_type_ref, resume_id, false));
    LLVMValueRef args[] = {target_frame_ptr, arg_val};
    return ZigLLVMBuildCall(g->builder, fn_val, args, 2, LLVMFastCallConv, ZigLLVM_FnInlineAuto, "");
}

static LLVMBasicBlockRef gen_suspend_begin(CodeGen *g, const char *name_hint) {
    LLVMTypeRef usize_type_ref = g->builtin_types.entry_usize->llvm_type;
    LLVMBasicBlockRef resume_bb = LLVMAppendBasicBlock(g->cur_fn_val, name_hint);
    size_t new_block_index = g->cur_resume_block_count;
    g->cur_resume_block_count += 1;
    LLVMValueRef new_block_index_val = LLVMConstInt(usize_type_ref, new_block_index, false);
    LLVMAddCase(g->cur_async_switch_instr, new_block_index_val, resume_bb);
    LLVMBuildStore(g->builder, new_block_index_val, g->cur_async_resume_index_ptr);
    return resume_bb;
}

static void set_tail_call_if_appropriate(CodeGen *g, LLVMValueRef call_inst) {
    LLVMSetTailCall(call_inst, true);
}

static LLVMValueRef gen_maybe_atomic_op(CodeGen *g, LLVMAtomicRMWBinOp op, LLVMValueRef ptr, LLVMValueRef val,
        LLVMAtomicOrdering order)
{
    if (g->is_single_threaded) {
        LLVMValueRef loaded = LLVMBuildLoad(g->builder, ptr, "");
        LLVMValueRef modified;
        switch (op) {
            case LLVMAtomicRMWBinOpXchg:
                modified = val;
                break;
            case LLVMAtomicRMWBinOpXor:
                modified = LLVMBuildXor(g->builder, loaded, val, "");
                break;
            default:
                zig_unreachable();
        }
        LLVMBuildStore(g->builder, modified, ptr);
        return loaded;
    } else {
        return LLVMBuildAtomicRMW(g->builder, op, ptr, val, order, false);
    }
}

static void gen_async_return(CodeGen *g, IrInstructionReturn *instruction) {
    LLVMTypeRef usize_type_ref = g->builtin_types.entry_usize->llvm_type;

    ZigType *operand_type = (instruction->operand != nullptr) ? instruction->operand->value.type : nullptr;
    bool operand_has_bits = (operand_type != nullptr) && type_has_bits(operand_type);
    ZigType *ret_type = g->cur_fn->type_entry->data.fn.fn_type_id.return_type;
    bool ret_type_has_bits = type_has_bits(ret_type);

    if (operand_has_bits && instruction->operand != nullptr) {
        bool need_store = instruction->operand->value.special != ConstValSpecialRuntime || !handle_is_ptr(ret_type);
        if (need_store) {
            // It didn't get written to the result ptr. We do that now.
            ZigType *ret_ptr_type = get_pointer_to_type(g, ret_type, true);
            gen_assign_raw(g, g->cur_ret_ptr, ret_ptr_type, ir_llvm_value(g, instruction->operand));
        }
    }

    // Whether we tail resume the awaiter, or do an early return, we are done and will not be resumed.
    if (ir_want_runtime_safety(g, &instruction->base)) {
        LLVMValueRef new_resume_index = LLVMConstAllOnes(usize_type_ref);
        LLVMBuildStore(g->builder, new_resume_index, g->cur_async_resume_index_ptr);
    }

    LLVMValueRef zero = LLVMConstNull(usize_type_ref);
    LLVMValueRef all_ones = LLVMConstAllOnes(usize_type_ref);

    LLVMValueRef prev_val = gen_maybe_atomic_op(g, LLVMAtomicRMWBinOpXor, g->cur_async_awaiter_ptr,
            all_ones, LLVMAtomicOrderingAcquire);

    LLVMBasicBlockRef bad_return_block = LLVMAppendBasicBlock(g->cur_fn_val, "BadReturn");
    LLVMBasicBlockRef early_return_block = LLVMAppendBasicBlock(g->cur_fn_val, "EarlyReturn");
    LLVMBasicBlockRef resume_them_block = LLVMAppendBasicBlock(g->cur_fn_val, "ResumeThem");

    LLVMValueRef switch_instr = LLVMBuildSwitch(g->builder, prev_val, resume_them_block, 2);

    LLVMAddCase(switch_instr, zero, early_return_block);
    LLVMAddCase(switch_instr, all_ones, bad_return_block);

    // Something has gone horribly wrong, and this is an invalid second return.
    LLVMPositionBuilderAtEnd(g->builder, bad_return_block);
    gen_assertion(g, PanicMsgIdBadReturn, &instruction->base);

    // There is no awaiter yet, but we're completely done.
    LLVMPositionBuilderAtEnd(g->builder, early_return_block);
    LLVMBuildRetVoid(g->builder);

    // We need to resume the caller by tail calling them,
    // but first write through the result pointer and possibly
    // error return trace pointer.
    LLVMPositionBuilderAtEnd(g->builder, resume_them_block);

    if (ret_type_has_bits) {
        // If the awaiter result pointer is non-null, we need to copy the result to there.
        LLVMBasicBlockRef copy_block = LLVMAppendBasicBlock(g->cur_fn_val, "CopyResult");
        LLVMBasicBlockRef copy_end_block = LLVMAppendBasicBlock(g->cur_fn_val, "CopyResultEnd");
        LLVMValueRef awaiter_ret_ptr_ptr = LLVMBuildStructGEP(g->builder, g->cur_frame_ptr, frame_ret_start + 1, "");
        LLVMValueRef awaiter_ret_ptr = LLVMBuildLoad(g->builder, awaiter_ret_ptr_ptr, "");
        LLVMValueRef zero_ptr = LLVMConstNull(LLVMTypeOf(awaiter_ret_ptr));
        LLVMValueRef need_copy_bit = LLVMBuildICmp(g->builder, LLVMIntNE, awaiter_ret_ptr, zero_ptr, "");
        LLVMBuildCondBr(g->builder, need_copy_bit, copy_block, copy_end_block);

        LLVMPositionBuilderAtEnd(g->builder, copy_block);
        LLVMTypeRef ptr_u8 = LLVMPointerType(LLVMInt8Type(), 0);
        LLVMValueRef dest_ptr_casted = LLVMBuildBitCast(g->builder, awaiter_ret_ptr, ptr_u8, "");
        LLVMValueRef src_ptr_casted = LLVMBuildBitCast(g->builder, g->cur_ret_ptr, ptr_u8, "");
        bool is_volatile = false;
        uint32_t abi_align = get_abi_alignment(g, ret_type);
        LLVMValueRef byte_count_val = LLVMConstInt(usize_type_ref, type_size(g, ret_type), false);
        ZigLLVMBuildMemCpy(g->builder,
                dest_ptr_casted, abi_align,
                src_ptr_casted, abi_align, byte_count_val, is_volatile);
        LLVMBuildBr(g->builder, copy_end_block);

        LLVMPositionBuilderAtEnd(g->builder, copy_end_block);
        if (codegen_fn_has_err_ret_tracing_arg(g, ret_type)) {
            LLVMValueRef awaiter_trace_ptr_ptr = LLVMBuildStructGEP(g->builder, g->cur_frame_ptr,
                    frame_index_trace_arg(g, ret_type) + 1, "");
            LLVMValueRef dest_trace_ptr = LLVMBuildLoad(g->builder, awaiter_trace_ptr_ptr, "");
            LLVMValueRef my_err_trace_val = get_cur_err_ret_trace_val(g, instruction->base.scope);
            LLVMValueRef args[] = { dest_trace_ptr, my_err_trace_val };
            ZigLLVMBuildCall(g->builder, get_merge_err_ret_traces_fn_val(g), args, 2,
                    get_llvm_cc(g, CallingConventionUnspecified), ZigLLVM_FnInlineAuto, "");
        }
    }

    // Resume the caller by tail calling them.
    ZigType *any_frame_type = get_any_frame_type(g, ret_type);
    LLVMValueRef their_frame_ptr = LLVMBuildIntToPtr(g->builder, prev_val, get_llvm_type(g, any_frame_type), "");
    LLVMValueRef call_inst = gen_resume(g, nullptr, their_frame_ptr, ResumeIdReturn);
    set_tail_call_if_appropriate(g, call_inst);
    LLVMBuildRetVoid(g->builder);
}

static LLVMValueRef ir_render_return(CodeGen *g, IrExecutable *executable, IrInstructionReturn *instruction) {
    if (fn_is_async(g->cur_fn)) {
        gen_async_return(g, instruction);
        return nullptr;
    }

    if (want_first_arg_sret(g, &g->cur_fn->type_entry->data.fn.fn_type_id)) {
        if (instruction->operand == nullptr) {
            LLVMBuildRetVoid(g->builder);
            return nullptr;
        }
        assert(g->cur_ret_ptr);
        src_assert(instruction->operand->value.special != ConstValSpecialRuntime,
                instruction->base.source_node);
        LLVMValueRef value = ir_llvm_value(g, instruction->operand);
        ZigType *return_type = instruction->operand->value.type;
        gen_assign_raw(g, g->cur_ret_ptr, get_pointer_to_type(g, return_type, false), value);
        LLVMBuildRetVoid(g->builder);
    } else if (g->cur_fn->type_entry->data.fn.fn_type_id.cc != CallingConventionAsync &&
            handle_is_ptr(g->cur_fn->type_entry->data.fn.fn_type_id.return_type))
    {
        if (instruction->operand == nullptr) {
            LLVMValueRef by_val_value = gen_load_untyped(g, g->cur_ret_ptr, 0, false, "");
            LLVMBuildRet(g->builder, by_val_value);
        } else {
            LLVMValueRef value = ir_llvm_value(g, instruction->operand);
            LLVMValueRef by_val_value = gen_load_untyped(g, value, 0, false, "");
            LLVMBuildRet(g->builder, by_val_value);
        }
    } else if (instruction->operand == nullptr) {
        LLVMBuildRetVoid(g->builder);
    } else {
        LLVMValueRef value = ir_llvm_value(g, instruction->operand);
        LLVMBuildRet(g->builder, value);
    }
    return nullptr;
}

static LLVMValueRef gen_overflow_shl_op(CodeGen *g, ZigType *type_entry,
        LLVMValueRef val1, LLVMValueRef val2)
{
    // for unsigned left shifting, we do the lossy shift, then logically shift
    // right the same number of bits
    // if the values don't match, we have an overflow
    // for signed left shifting we do the same except arithmetic shift right

    assert(type_entry->id == ZigTypeIdInt);

    LLVMValueRef result = LLVMBuildShl(g->builder, val1, val2, "");
    LLVMValueRef orig_val;
    if (type_entry->data.integral.is_signed) {
        orig_val = LLVMBuildAShr(g->builder, result, val2, "");
    } else {
        orig_val = LLVMBuildLShr(g->builder, result, val2, "");
    }
    LLVMValueRef ok_bit = LLVMBuildICmp(g->builder, LLVMIntEQ, val1, orig_val, "");

    LLVMBasicBlockRef ok_block = LLVMAppendBasicBlock(g->cur_fn_val, "OverflowOk");
    LLVMBasicBlockRef fail_block = LLVMAppendBasicBlock(g->cur_fn_val, "OverflowFail");
    LLVMBuildCondBr(g->builder, ok_bit, ok_block, fail_block);

    LLVMPositionBuilderAtEnd(g->builder, fail_block);
    gen_safety_crash(g, PanicMsgIdShlOverflowedBits);

    LLVMPositionBuilderAtEnd(g->builder, ok_block);
    return result;
}

static LLVMValueRef gen_overflow_shr_op(CodeGen *g, ZigType *type_entry,
        LLVMValueRef val1, LLVMValueRef val2)
{
    assert(type_entry->id == ZigTypeIdInt);

    LLVMValueRef result;
    if (type_entry->data.integral.is_signed) {
        result = LLVMBuildAShr(g->builder, val1, val2, "");
    } else {
        result = LLVMBuildLShr(g->builder, val1, val2, "");
    }
    LLVMValueRef orig_val = LLVMBuildShl(g->builder, result, val2, "");
    LLVMValueRef ok_bit = LLVMBuildICmp(g->builder, LLVMIntEQ, val1, orig_val, "");

    LLVMBasicBlockRef ok_block = LLVMAppendBasicBlock(g->cur_fn_val, "OverflowOk");
    LLVMBasicBlockRef fail_block = LLVMAppendBasicBlock(g->cur_fn_val, "OverflowFail");
    LLVMBuildCondBr(g->builder, ok_bit, ok_block, fail_block);

    LLVMPositionBuilderAtEnd(g->builder, fail_block);
    gen_safety_crash(g, PanicMsgIdShrOverflowedBits);

    LLVMPositionBuilderAtEnd(g->builder, ok_block);
    return result;
}

static LLVMValueRef gen_float_op(CodeGen *g, LLVMValueRef val, ZigType *type_entry, BuiltinFnId op) {
    if ((op == BuiltinFnIdCeil ||
         op == BuiltinFnIdFloor) &&
        type_entry->id == ZigTypeIdInt)
        return val;
    assert(type_entry->id == ZigTypeIdFloat);

    LLVMValueRef floor_fn = get_float_fn(g, type_entry, ZigLLVMFnIdFloatOp, op);
    return LLVMBuildCall(g->builder, floor_fn, &val, 1, "");
}

enum DivKind {
    DivKindFloat,
    DivKindTrunc,
    DivKindFloor,
    DivKindExact,
};

static LLVMValueRef bigint_to_llvm_const(LLVMTypeRef type_ref, BigInt *bigint) {
    if (bigint->digit_count == 0) {
        return LLVMConstNull(type_ref);
    }
    LLVMValueRef unsigned_val;
    if (bigint->digit_count == 1) {
        unsigned_val = LLVMConstInt(type_ref, bigint_ptr(bigint)[0], false);
    } else {
        unsigned_val = LLVMConstIntOfArbitraryPrecision(type_ref, bigint->digit_count, bigint_ptr(bigint));
    }
    if (bigint->is_negative) {
        return LLVMConstNeg(unsigned_val);
    } else {
        return unsigned_val;
    }
}

static LLVMValueRef gen_div(CodeGen *g, bool want_runtime_safety, bool want_fast_math,
        LLVMValueRef val1, LLVMValueRef val2,
        ZigType *type_entry, DivKind div_kind)
{
    ZigLLVMSetFastMath(g->builder, want_fast_math);

    LLVMValueRef zero = LLVMConstNull(get_llvm_type(g, type_entry));
    if (want_runtime_safety && (want_fast_math || type_entry->id != ZigTypeIdFloat)) {
        LLVMValueRef is_zero_bit;
        if (type_entry->id == ZigTypeIdInt) {
            is_zero_bit = LLVMBuildICmp(g->builder, LLVMIntEQ, val2, zero, "");
        } else if (type_entry->id == ZigTypeIdFloat) {
            is_zero_bit = LLVMBuildFCmp(g->builder, LLVMRealOEQ, val2, zero, "");
        } else {
            zig_unreachable();
        }
        LLVMBasicBlockRef div_zero_fail_block = LLVMAppendBasicBlock(g->cur_fn_val, "DivZeroFail");
        LLVMBasicBlockRef div_zero_ok_block = LLVMAppendBasicBlock(g->cur_fn_val, "DivZeroOk");
        LLVMBuildCondBr(g->builder, is_zero_bit, div_zero_fail_block, div_zero_ok_block);

        LLVMPositionBuilderAtEnd(g->builder, div_zero_fail_block);
        gen_safety_crash(g, PanicMsgIdDivisionByZero);

        LLVMPositionBuilderAtEnd(g->builder, div_zero_ok_block);

        if (type_entry->id == ZigTypeIdInt && type_entry->data.integral.is_signed) {
            LLVMValueRef neg_1_value = LLVMConstInt(get_llvm_type(g, type_entry), -1, true);
            BigInt int_min_bi = {0};
            eval_min_max_value_int(g, type_entry, &int_min_bi, false);
            LLVMValueRef int_min_value = bigint_to_llvm_const(get_llvm_type(g, type_entry), &int_min_bi);
            LLVMBasicBlockRef overflow_fail_block = LLVMAppendBasicBlock(g->cur_fn_val, "DivOverflowFail");
            LLVMBasicBlockRef overflow_ok_block = LLVMAppendBasicBlock(g->cur_fn_val, "DivOverflowOk");
            LLVMValueRef num_is_int_min = LLVMBuildICmp(g->builder, LLVMIntEQ, val1, int_min_value, "");
            LLVMValueRef den_is_neg_1 = LLVMBuildICmp(g->builder, LLVMIntEQ, val2, neg_1_value, "");
            LLVMValueRef overflow_fail_bit = LLVMBuildAnd(g->builder, num_is_int_min, den_is_neg_1, "");
            LLVMBuildCondBr(g->builder, overflow_fail_bit, overflow_fail_block, overflow_ok_block);

            LLVMPositionBuilderAtEnd(g->builder, overflow_fail_block);
            gen_safety_crash(g, PanicMsgIdIntegerOverflow);

            LLVMPositionBuilderAtEnd(g->builder, overflow_ok_block);
        }
    }

    if (type_entry->id == ZigTypeIdFloat) {
        LLVMValueRef result = LLVMBuildFDiv(g->builder, val1, val2, "");
        switch (div_kind) {
            case DivKindFloat:
                return result;
            case DivKindExact:
                if (want_runtime_safety) {
                    LLVMValueRef floored = gen_float_op(g, result, type_entry, BuiltinFnIdFloor);
                    LLVMBasicBlockRef ok_block = LLVMAppendBasicBlock(g->cur_fn_val, "DivExactOk");
                    LLVMBasicBlockRef fail_block = LLVMAppendBasicBlock(g->cur_fn_val, "DivExactFail");
                    LLVMValueRef ok_bit = LLVMBuildFCmp(g->builder, LLVMRealOEQ, floored, result, "");

                    LLVMBuildCondBr(g->builder, ok_bit, ok_block, fail_block);

                    LLVMPositionBuilderAtEnd(g->builder, fail_block);
                    gen_safety_crash(g, PanicMsgIdExactDivisionRemainder);

                    LLVMPositionBuilderAtEnd(g->builder, ok_block);
                }
                return result;
            case DivKindTrunc:
                {
                    LLVMBasicBlockRef ltz_block = LLVMAppendBasicBlock(g->cur_fn_val, "DivTruncLTZero");
                    LLVMBasicBlockRef gez_block = LLVMAppendBasicBlock(g->cur_fn_val, "DivTruncGEZero");
                    LLVMBasicBlockRef end_block = LLVMAppendBasicBlock(g->cur_fn_val, "DivTruncEnd");
                    LLVMValueRef ltz = LLVMBuildFCmp(g->builder, LLVMRealOLT, val1, zero, "");
                    LLVMBuildCondBr(g->builder, ltz, ltz_block, gez_block);

                    LLVMPositionBuilderAtEnd(g->builder, ltz_block);
                    LLVMValueRef ceiled = gen_float_op(g, result, type_entry, BuiltinFnIdCeil);
                    LLVMBasicBlockRef ceiled_end_block = LLVMGetInsertBlock(g->builder);
                    LLVMBuildBr(g->builder, end_block);

                    LLVMPositionBuilderAtEnd(g->builder, gez_block);
                    LLVMValueRef floored = gen_float_op(g, result, type_entry, BuiltinFnIdFloor);
                    LLVMBasicBlockRef floored_end_block = LLVMGetInsertBlock(g->builder);
                    LLVMBuildBr(g->builder, end_block);

                    LLVMPositionBuilderAtEnd(g->builder, end_block);
                    LLVMValueRef phi = LLVMBuildPhi(g->builder, get_llvm_type(g, type_entry), "");
                    LLVMValueRef incoming_values[] = { ceiled, floored };
                    LLVMBasicBlockRef incoming_blocks[] = { ceiled_end_block, floored_end_block };
                    LLVMAddIncoming(phi, incoming_values, incoming_blocks, 2);
                    return phi;
                }
            case DivKindFloor:
                return gen_float_op(g, result, type_entry, BuiltinFnIdFloor);
        }
        zig_unreachable();
    }

    assert(type_entry->id == ZigTypeIdInt);

    switch (div_kind) {
        case DivKindFloat:
            zig_unreachable();
        case DivKindTrunc:
            if (type_entry->data.integral.is_signed) {
                return LLVMBuildSDiv(g->builder, val1, val2, "");
            } else {
                return LLVMBuildUDiv(g->builder, val1, val2, "");
            }
        case DivKindExact:
            if (want_runtime_safety) {
                LLVMValueRef remainder_val;
                if (type_entry->data.integral.is_signed) {
                    remainder_val = LLVMBuildSRem(g->builder, val1, val2, "");
                } else {
                    remainder_val = LLVMBuildURem(g->builder, val1, val2, "");
                }
                LLVMValueRef ok_bit = LLVMBuildICmp(g->builder, LLVMIntEQ, remainder_val, zero, "");

                LLVMBasicBlockRef ok_block = LLVMAppendBasicBlock(g->cur_fn_val, "DivExactOk");
                LLVMBasicBlockRef fail_block = LLVMAppendBasicBlock(g->cur_fn_val, "DivExactFail");
                LLVMBuildCondBr(g->builder, ok_bit, ok_block, fail_block);

                LLVMPositionBuilderAtEnd(g->builder, fail_block);
                gen_safety_crash(g, PanicMsgIdExactDivisionRemainder);

                LLVMPositionBuilderAtEnd(g->builder, ok_block);
            }
            if (type_entry->data.integral.is_signed) {
                return LLVMBuildExactSDiv(g->builder, val1, val2, "");
            } else {
                return LLVMBuildExactUDiv(g->builder, val1, val2, "");
            }
        case DivKindFloor:
            {
                if (!type_entry->data.integral.is_signed) {
                    return LLVMBuildUDiv(g->builder, val1, val2, "");
                }
                // const d = @divTrunc(a, b);
                // const r = @rem(a, b);
                // return if (r == 0) d else d - ((a < 0) ^ (b < 0));

                LLVMValueRef div_trunc = LLVMBuildSDiv(g->builder, val1, val2, "");
                LLVMValueRef rem = LLVMBuildSRem(g->builder, val1, val2, "");
                LLVMValueRef rem_eq_0 = LLVMBuildICmp(g->builder, LLVMIntEQ, rem, zero, "");
                LLVMValueRef a_lt_0 = LLVMBuildICmp(g->builder, LLVMIntSLT, val1, zero, "");
                LLVMValueRef b_lt_0 = LLVMBuildICmp(g->builder, LLVMIntSLT, val2, zero, "");
                LLVMValueRef a_b_xor = LLVMBuildXor(g->builder, a_lt_0, b_lt_0, "");
                LLVMValueRef a_b_xor_ext = LLVMBuildZExt(g->builder, a_b_xor, LLVMTypeOf(div_trunc), "");
                LLVMValueRef d_sub_xor = LLVMBuildSub(g->builder, div_trunc, a_b_xor_ext, "");
                return LLVMBuildSelect(g->builder, rem_eq_0, div_trunc, d_sub_xor, "");
            }
    }
    zig_unreachable();
}

enum RemKind {
    RemKindRem,
    RemKindMod,
};

static LLVMValueRef gen_rem(CodeGen *g, bool want_runtime_safety, bool want_fast_math,
        LLVMValueRef val1, LLVMValueRef val2,
        ZigType *type_entry, RemKind rem_kind)
{
    ZigLLVMSetFastMath(g->builder, want_fast_math);

    LLVMValueRef zero = LLVMConstNull(get_llvm_type(g, type_entry));
    if (want_runtime_safety) {
        LLVMValueRef is_zero_bit;
        if (type_entry->id == ZigTypeIdInt) {
            LLVMIntPredicate pred = type_entry->data.integral.is_signed ? LLVMIntSLE : LLVMIntEQ;
            is_zero_bit = LLVMBuildICmp(g->builder, pred, val2, zero, "");
        } else if (type_entry->id == ZigTypeIdFloat) {
            is_zero_bit = LLVMBuildFCmp(g->builder, LLVMRealOEQ, val2, zero, "");
        } else {
            zig_unreachable();
        }
        LLVMBasicBlockRef rem_zero_ok_block = LLVMAppendBasicBlock(g->cur_fn_val, "RemZeroOk");
        LLVMBasicBlockRef rem_zero_fail_block = LLVMAppendBasicBlock(g->cur_fn_val, "RemZeroFail");
        LLVMBuildCondBr(g->builder, is_zero_bit, rem_zero_fail_block, rem_zero_ok_block);

        LLVMPositionBuilderAtEnd(g->builder, rem_zero_fail_block);
        gen_safety_crash(g, PanicMsgIdRemainderDivisionByZero);

        LLVMPositionBuilderAtEnd(g->builder, rem_zero_ok_block);
    }

    if (type_entry->id == ZigTypeIdFloat) {
        if (rem_kind == RemKindRem) {
            return LLVMBuildFRem(g->builder, val1, val2, "");
        } else {
            LLVMValueRef a = LLVMBuildFRem(g->builder, val1, val2, "");
            LLVMValueRef b = LLVMBuildFAdd(g->builder, a, val2, "");
            LLVMValueRef c = LLVMBuildFRem(g->builder, b, val2, "");
            LLVMValueRef ltz = LLVMBuildFCmp(g->builder, LLVMRealOLT, val1, zero, "");
            return LLVMBuildSelect(g->builder, ltz, c, a, "");
        }
    } else {
        assert(type_entry->id == ZigTypeIdInt);
        if (type_entry->data.integral.is_signed) {
            if (rem_kind == RemKindRem) {
                return LLVMBuildSRem(g->builder, val1, val2, "");
            } else {
                LLVMValueRef a = LLVMBuildSRem(g->builder, val1, val2, "");
                LLVMValueRef b = LLVMBuildNSWAdd(g->builder, a, val2, "");
                LLVMValueRef c = LLVMBuildSRem(g->builder, b, val2, "");
                LLVMValueRef ltz = LLVMBuildICmp(g->builder, LLVMIntSLT, val1, zero, "");
                return LLVMBuildSelect(g->builder, ltz, c, a, "");
            }
        } else {
            return LLVMBuildURem(g->builder, val1, val2, "");
        }
    }

}

static LLVMValueRef ir_render_bin_op(CodeGen *g, IrExecutable *executable,
        IrInstructionBinOp *bin_op_instruction)
{
    IrBinOp op_id = bin_op_instruction->op_id;
    IrInstruction *op1 = bin_op_instruction->op1;
    IrInstruction *op2 = bin_op_instruction->op2;

    assert(op1->value.type == op2->value.type || op_id == IrBinOpBitShiftLeftLossy ||
        op_id == IrBinOpBitShiftLeftExact || op_id == IrBinOpBitShiftRightLossy ||
        op_id == IrBinOpBitShiftRightExact ||
        (op1->value.type->id == ZigTypeIdErrorSet && op2->value.type->id == ZigTypeIdErrorSet) ||
        (op1->value.type->id == ZigTypeIdPointer &&
            (op_id == IrBinOpAdd || op_id == IrBinOpSub) &&
            op1->value.type->data.pointer.ptr_len != PtrLenSingle)
    );
    ZigType *operand_type = op1->value.type;
    ZigType *scalar_type = (operand_type->id == ZigTypeIdVector) ? operand_type->data.vector.elem_type : operand_type;

    bool want_runtime_safety = bin_op_instruction->safety_check_on &&
        ir_want_runtime_safety(g, &bin_op_instruction->base);

    LLVMValueRef op1_value = ir_llvm_value(g, op1);
    LLVMValueRef op2_value = ir_llvm_value(g, op2);


    switch (op_id) {
        case IrBinOpInvalid:
        case IrBinOpArrayCat:
        case IrBinOpArrayMult:
        case IrBinOpRemUnspecified:
        case IrBinOpMergeErrorSets:
            zig_unreachable();
        case IrBinOpBoolOr:
            return LLVMBuildOr(g->builder, op1_value, op2_value, "");
        case IrBinOpBoolAnd:
            return LLVMBuildAnd(g->builder, op1_value, op2_value, "");
        case IrBinOpCmpEq:
        case IrBinOpCmpNotEq:
        case IrBinOpCmpLessThan:
        case IrBinOpCmpGreaterThan:
        case IrBinOpCmpLessOrEq:
        case IrBinOpCmpGreaterOrEq:
            if (scalar_type->id == ZigTypeIdFloat) {
                ZigLLVMSetFastMath(g->builder, ir_want_fast_math(g, &bin_op_instruction->base));
                LLVMRealPredicate pred = cmp_op_to_real_predicate(op_id);
                return LLVMBuildFCmp(g->builder, pred, op1_value, op2_value, "");
            } else if (scalar_type->id == ZigTypeIdInt) {
                LLVMIntPredicate pred = cmp_op_to_int_predicate(op_id, scalar_type->data.integral.is_signed);
                return LLVMBuildICmp(g->builder, pred, op1_value, op2_value, "");
            } else if (scalar_type->id == ZigTypeIdEnum ||
                    scalar_type->id == ZigTypeIdErrorSet ||
                    scalar_type->id == ZigTypeIdBool ||
                    get_codegen_ptr_type(scalar_type) != nullptr)
            {
                LLVMIntPredicate pred = cmp_op_to_int_predicate(op_id, false);
                return LLVMBuildICmp(g->builder, pred, op1_value, op2_value, "");
            } else {
                zig_unreachable();
            }
        case IrBinOpMult:
        case IrBinOpMultWrap:
        case IrBinOpAdd:
        case IrBinOpAddWrap:
        case IrBinOpSub:
        case IrBinOpSubWrap: {
            bool is_wrapping = (op_id == IrBinOpSubWrap || op_id == IrBinOpAddWrap || op_id == IrBinOpMultWrap);
            AddSubMul add_sub_mul =
                op_id == IrBinOpAdd || op_id == IrBinOpAddWrap ? AddSubMulAdd :
                op_id == IrBinOpSub || op_id == IrBinOpSubWrap ? AddSubMulSub :
                AddSubMulMul;

            if (scalar_type->id == ZigTypeIdPointer) {
                assert(scalar_type->data.pointer.ptr_len != PtrLenSingle);
                LLVMValueRef subscript_value;
                if (operand_type->id == ZigTypeIdVector)
                    zig_panic("TODO: Implement vector operations on pointers.");

                switch (add_sub_mul) {
                    case AddSubMulAdd:
                        subscript_value = op2_value;
                        break;
                    case AddSubMulSub:
                        subscript_value = LLVMBuildNeg(g->builder, op2_value, "");
                        break;
                    case AddSubMulMul:
                        zig_unreachable();
                }

                // TODO runtime safety
                return LLVMBuildInBoundsGEP(g->builder, op1_value, &subscript_value, 1, "");
            } else if (scalar_type->id == ZigTypeIdFloat) {
                ZigLLVMSetFastMath(g->builder, ir_want_fast_math(g, &bin_op_instruction->base));
                return float_op[add_sub_mul](g->builder, op1_value, op2_value, "");
            } else if (scalar_type->id == ZigTypeIdInt) {
                if (is_wrapping) {
                    return wrap_op[add_sub_mul](g->builder, op1_value, op2_value, "");
                } else if (want_runtime_safety) {
                    return gen_overflow_op(g, operand_type, add_sub_mul, op1_value, op2_value);
                } else if (scalar_type->data.integral.is_signed) {
                    return signed_op[add_sub_mul](g->builder, op1_value, op2_value, "");
                } else {
                    return unsigned_op[add_sub_mul](g->builder, op1_value, op2_value, "");
                }
            } else {
                zig_unreachable();
            }
        }
        case IrBinOpBinOr:
            return LLVMBuildOr(g->builder, op1_value, op2_value, "");
        case IrBinOpBinXor:
            return LLVMBuildXor(g->builder, op1_value, op2_value, "");
        case IrBinOpBinAnd:
            return LLVMBuildAnd(g->builder, op1_value, op2_value, "");
        case IrBinOpBitShiftLeftLossy:
        case IrBinOpBitShiftLeftExact:
            {
                assert(scalar_type->id == ZigTypeIdInt);
                LLVMValueRef op2_casted = gen_widen_or_shorten(g, false, op2->value.type, scalar_type, op2_value);
                bool is_sloppy = (op_id == IrBinOpBitShiftLeftLossy);
                if (is_sloppy) {
                    return LLVMBuildShl(g->builder, op1_value, op2_casted, "");
                } else if (want_runtime_safety) {
                    return gen_overflow_shl_op(g, scalar_type, op1_value, op2_casted);
                } else if (scalar_type->data.integral.is_signed) {
                    return ZigLLVMBuildNSWShl(g->builder, op1_value, op2_casted, "");
                } else {
                    return ZigLLVMBuildNUWShl(g->builder, op1_value, op2_casted, "");
                }
            }
        case IrBinOpBitShiftRightLossy:
        case IrBinOpBitShiftRightExact:
            {
                assert(scalar_type->id == ZigTypeIdInt);
                LLVMValueRef op2_casted = gen_widen_or_shorten(g, false, op2->value.type, scalar_type, op2_value);
                bool is_sloppy = (op_id == IrBinOpBitShiftRightLossy);
                if (is_sloppy) {
                    if (scalar_type->data.integral.is_signed) {
                        return LLVMBuildAShr(g->builder, op1_value, op2_casted, "");
                    } else {
                        return LLVMBuildLShr(g->builder, op1_value, op2_casted, "");
                    }
                } else if (want_runtime_safety) {
                    return gen_overflow_shr_op(g, scalar_type, op1_value, op2_casted);
                } else if (scalar_type->data.integral.is_signed) {
                    return ZigLLVMBuildAShrExact(g->builder, op1_value, op2_casted, "");
                } else {
                    return ZigLLVMBuildLShrExact(g->builder, op1_value, op2_casted, "");
                }
            }
        case IrBinOpDivUnspecified:
            return gen_div(g, want_runtime_safety, ir_want_fast_math(g, &bin_op_instruction->base),
                    op1_value, op2_value, scalar_type, DivKindFloat);
        case IrBinOpDivExact:
            return gen_div(g, want_runtime_safety, ir_want_fast_math(g, &bin_op_instruction->base),
                    op1_value, op2_value, scalar_type, DivKindExact);
        case IrBinOpDivTrunc:
            return gen_div(g, want_runtime_safety, ir_want_fast_math(g, &bin_op_instruction->base),
                    op1_value, op2_value, scalar_type, DivKindTrunc);
        case IrBinOpDivFloor:
            return gen_div(g, want_runtime_safety, ir_want_fast_math(g, &bin_op_instruction->base),
                    op1_value, op2_value, scalar_type, DivKindFloor);
        case IrBinOpRemRem:
            return gen_rem(g, want_runtime_safety, ir_want_fast_math(g, &bin_op_instruction->base),
                    op1_value, op2_value, scalar_type, RemKindRem);
        case IrBinOpRemMod:
            return gen_rem(g, want_runtime_safety, ir_want_fast_math(g, &bin_op_instruction->base),
                    op1_value, op2_value, scalar_type, RemKindMod);
    }
    zig_unreachable();
}

static void add_error_range_check(CodeGen *g, ZigType *err_set_type, ZigType *int_type, LLVMValueRef target_val) {
    assert(err_set_type->id == ZigTypeIdErrorSet);

    if (type_is_global_error_set(err_set_type)) {
        LLVMValueRef zero = LLVMConstNull(get_llvm_type(g, int_type));
        LLVMValueRef neq_zero_bit = LLVMBuildICmp(g->builder, LLVMIntNE, target_val, zero, "");
        LLVMValueRef ok_bit;

        BigInt biggest_possible_err_val = {0};
        eval_min_max_value_int(g, int_type, &biggest_possible_err_val, true);

        if (bigint_fits_in_bits(&biggest_possible_err_val, 64, false) &&
            bigint_as_usize(&biggest_possible_err_val) < g->errors_by_index.length)
        {
            ok_bit = neq_zero_bit;
        } else {
            LLVMValueRef error_value_count = LLVMConstInt(get_llvm_type(g, int_type), g->errors_by_index.length, false);
            LLVMValueRef in_bounds_bit = LLVMBuildICmp(g->builder, LLVMIntULT, target_val, error_value_count, "");
            ok_bit = LLVMBuildAnd(g->builder, neq_zero_bit, in_bounds_bit, "");
        }

        LLVMBasicBlockRef ok_block = LLVMAppendBasicBlock(g->cur_fn_val, "IntToErrOk");
        LLVMBasicBlockRef fail_block = LLVMAppendBasicBlock(g->cur_fn_val, "IntToErrFail");

        LLVMBuildCondBr(g->builder, ok_bit, ok_block, fail_block);

        LLVMPositionBuilderAtEnd(g->builder, fail_block);
        gen_safety_crash(g, PanicMsgIdInvalidErrorCode);

        LLVMPositionBuilderAtEnd(g->builder, ok_block);
    } else {
        LLVMBasicBlockRef ok_block = LLVMAppendBasicBlock(g->cur_fn_val, "IntToErrOk");
        LLVMBasicBlockRef fail_block = LLVMAppendBasicBlock(g->cur_fn_val, "IntToErrFail");

        uint32_t err_count = err_set_type->data.error_set.err_count;
        LLVMValueRef switch_instr = LLVMBuildSwitch(g->builder, target_val, fail_block, err_count);
        for (uint32_t i = 0; i < err_count; i += 1) {
            LLVMValueRef case_value = LLVMConstInt(get_llvm_type(g, g->err_tag_type),
                    err_set_type->data.error_set.errors[i]->value, false);
            LLVMAddCase(switch_instr, case_value, ok_block);
        }

        LLVMPositionBuilderAtEnd(g->builder, fail_block);
        gen_safety_crash(g, PanicMsgIdInvalidErrorCode);

        LLVMPositionBuilderAtEnd(g->builder, ok_block);
    }
}

static LLVMValueRef ir_render_resize_slice(CodeGen *g, IrExecutable *executable,
        IrInstructionResizeSlice *instruction)
{
    ZigType *actual_type = instruction->operand->value.type;
    ZigType *wanted_type = instruction->base.value.type;
    LLVMValueRef expr_val = ir_llvm_value(g, instruction->operand);
    assert(expr_val);

    LLVMValueRef result_loc = ir_llvm_value(g, instruction->result_loc);
    assert(wanted_type->id == ZigTypeIdStruct);
    assert(wanted_type->data.structure.is_slice);
    assert(actual_type->id == ZigTypeIdStruct);
    assert(actual_type->data.structure.is_slice);

    ZigType *actual_pointer_type = actual_type->data.structure.fields[0].type_entry;
    ZigType *actual_child_type = actual_pointer_type->data.pointer.child_type;
    ZigType *wanted_pointer_type = wanted_type->data.structure.fields[0].type_entry;
    ZigType *wanted_child_type = wanted_pointer_type->data.pointer.child_type;


    size_t actual_ptr_index = actual_type->data.structure.fields[slice_ptr_index].gen_index;
    size_t actual_len_index = actual_type->data.structure.fields[slice_len_index].gen_index;
    size_t wanted_ptr_index = wanted_type->data.structure.fields[slice_ptr_index].gen_index;
    size_t wanted_len_index = wanted_type->data.structure.fields[slice_len_index].gen_index;

    LLVMValueRef src_ptr_ptr = LLVMBuildStructGEP(g->builder, expr_val, (unsigned)actual_ptr_index, "");
    LLVMValueRef src_ptr = gen_load_untyped(g, src_ptr_ptr, 0, false, "");
    LLVMValueRef src_ptr_casted = LLVMBuildBitCast(g->builder, src_ptr,
            get_llvm_type(g, wanted_type->data.structure.fields[0].type_entry), "");
    LLVMValueRef dest_ptr_ptr = LLVMBuildStructGEP(g->builder, result_loc,
            (unsigned)wanted_ptr_index, "");
    gen_store_untyped(g, src_ptr_casted, dest_ptr_ptr, 0, false);

    LLVMValueRef src_len_ptr = LLVMBuildStructGEP(g->builder, expr_val, (unsigned)actual_len_index, "");
    LLVMValueRef src_len = gen_load_untyped(g, src_len_ptr, 0, false, "");
    uint64_t src_size = type_size(g, actual_child_type);
    uint64_t dest_size = type_size(g, wanted_child_type);

    LLVMValueRef new_len;
    if (dest_size == 1) {
        LLVMValueRef src_size_val = LLVMConstInt(g->builtin_types.entry_usize->llvm_type, src_size, false);
        new_len = LLVMBuildMul(g->builder, src_len, src_size_val, "");
    } else if (src_size == 1) {
        LLVMValueRef dest_size_val = LLVMConstInt(g->builtin_types.entry_usize->llvm_type, dest_size, false);
        if (ir_want_runtime_safety(g, &instruction->base)) {
            LLVMValueRef remainder_val = LLVMBuildURem(g->builder, src_len, dest_size_val, "");
            LLVMValueRef zero = LLVMConstNull(g->builtin_types.entry_usize->llvm_type);
            LLVMValueRef ok_bit = LLVMBuildICmp(g->builder, LLVMIntEQ, remainder_val, zero, "");
            LLVMBasicBlockRef ok_block = LLVMAppendBasicBlock(g->cur_fn_val, "SliceWidenOk");
            LLVMBasicBlockRef fail_block = LLVMAppendBasicBlock(g->cur_fn_val, "SliceWidenFail");
            LLVMBuildCondBr(g->builder, ok_bit, ok_block, fail_block);

            LLVMPositionBuilderAtEnd(g->builder, fail_block);
            gen_safety_crash(g, PanicMsgIdSliceWidenRemainder);

            LLVMPositionBuilderAtEnd(g->builder, ok_block);
        }
        new_len = LLVMBuildExactUDiv(g->builder, src_len, dest_size_val, "");
    } else {
        zig_unreachable();
    }

    LLVMValueRef dest_len_ptr = LLVMBuildStructGEP(g->builder, result_loc, (unsigned)wanted_len_index, "");
    gen_store_untyped(g, new_len, dest_len_ptr, 0, false);

    return result_loc;
}

static LLVMValueRef ir_render_cast(CodeGen *g, IrExecutable *executable,
        IrInstructionCast *cast_instruction)
{
    ZigType *actual_type = cast_instruction->value->value.type;
    ZigType *wanted_type = cast_instruction->base.value.type;
    LLVMValueRef expr_val = ir_llvm_value(g, cast_instruction->value);
    assert(expr_val);

    switch (cast_instruction->cast_op) {
        case CastOpNoCast:
        case CastOpNumLitToConcrete:
            zig_unreachable();
        case CastOpNoop:
            return expr_val;
        case CastOpIntToFloat:
            assert(actual_type->id == ZigTypeIdInt);
            if (actual_type->data.integral.is_signed) {
                return LLVMBuildSIToFP(g->builder, expr_val, get_llvm_type(g, wanted_type), "");
            } else {
                return LLVMBuildUIToFP(g->builder, expr_val, get_llvm_type(g, wanted_type), "");
            }
        case CastOpFloatToInt: {
            assert(wanted_type->id == ZigTypeIdInt);
            ZigLLVMSetFastMath(g->builder, ir_want_fast_math(g, &cast_instruction->base));

            bool want_safety = ir_want_runtime_safety(g, &cast_instruction->base);

            LLVMValueRef result;
            if (wanted_type->data.integral.is_signed) {
                result = LLVMBuildFPToSI(g->builder, expr_val, get_llvm_type(g, wanted_type), "");
            } else {
                result = LLVMBuildFPToUI(g->builder, expr_val, get_llvm_type(g, wanted_type), "");
            }

            if (want_safety) {
                LLVMValueRef back_to_float;
                if (wanted_type->data.integral.is_signed) {
                    back_to_float = LLVMBuildSIToFP(g->builder, result, LLVMTypeOf(expr_val), "");
                } else {
                    back_to_float = LLVMBuildUIToFP(g->builder, result, LLVMTypeOf(expr_val), "");
                }
                LLVMValueRef difference = LLVMBuildFSub(g->builder, expr_val, back_to_float, "");
                LLVMValueRef one_pos = LLVMConstReal(LLVMTypeOf(expr_val), 1.0f);
                LLVMValueRef one_neg = LLVMConstReal(LLVMTypeOf(expr_val), -1.0f);
                LLVMValueRef ok_bit_pos = LLVMBuildFCmp(g->builder, LLVMRealOLT, difference, one_pos, "");
                LLVMValueRef ok_bit_neg = LLVMBuildFCmp(g->builder, LLVMRealOGT, difference, one_neg, "");
                LLVMValueRef ok_bit = LLVMBuildAnd(g->builder, ok_bit_pos, ok_bit_neg, "");
                LLVMBasicBlockRef ok_block = LLVMAppendBasicBlock(g->cur_fn_val, "FloatCheckOk");
                LLVMBasicBlockRef bad_block = LLVMAppendBasicBlock(g->cur_fn_val, "FloatCheckFail");
                LLVMBuildCondBr(g->builder, ok_bit, ok_block, bad_block);
                LLVMPositionBuilderAtEnd(g->builder, bad_block);
                gen_safety_crash(g, PanicMsgIdFloatToInt);
                LLVMPositionBuilderAtEnd(g->builder, ok_block);
            }
            return result;
        }
        case CastOpBoolToInt:
            assert(wanted_type->id == ZigTypeIdInt);
            assert(actual_type->id == ZigTypeIdBool);
            return LLVMBuildZExt(g->builder, expr_val, get_llvm_type(g, wanted_type), "");
        case CastOpErrSet:
            if (ir_want_runtime_safety(g, &cast_instruction->base)) {
                add_error_range_check(g, wanted_type, g->err_tag_type, expr_val);
            }
            return expr_val;
        case CastOpBitCast:
            return LLVMBuildBitCast(g->builder, expr_val, get_llvm_type(g, wanted_type), "");
    }
    zig_unreachable();
}

static LLVMValueRef ir_render_ptr_of_array_to_slice(CodeGen *g, IrExecutable *executable,
        IrInstructionPtrOfArrayToSlice *instruction)
{
    ZigType *actual_type = instruction->operand->value.type;
    ZigType *slice_type = instruction->base.value.type;
    ZigType *slice_ptr_type = slice_type->data.structure.fields[slice_ptr_index].type_entry;
    size_t ptr_index = slice_type->data.structure.fields[slice_ptr_index].gen_index;
    size_t len_index = slice_type->data.structure.fields[slice_len_index].gen_index;

    LLVMValueRef result_loc = ir_llvm_value(g, instruction->result_loc);

    assert(actual_type->id == ZigTypeIdPointer);
    ZigType *array_type = actual_type->data.pointer.child_type;
    assert(array_type->id == ZigTypeIdArray);

    if (type_has_bits(actual_type)) {
        LLVMValueRef ptr_field_ptr = LLVMBuildStructGEP(g->builder, result_loc, ptr_index, "");
        LLVMValueRef indices[] = {
            LLVMConstNull(g->builtin_types.entry_usize->llvm_type),
            LLVMConstInt(g->builtin_types.entry_usize->llvm_type, 0, false),
        };
        LLVMValueRef expr_val = ir_llvm_value(g, instruction->operand);
        LLVMValueRef slice_start_ptr = LLVMBuildInBoundsGEP(g->builder, expr_val, indices, 2, "");
        gen_store_untyped(g, slice_start_ptr, ptr_field_ptr, 0, false);
    } else if (ir_want_runtime_safety(g, &instruction->base)) {
        LLVMValueRef ptr_field_ptr = LLVMBuildStructGEP(g->builder, result_loc, ptr_index, "");
        gen_undef_init(g, slice_ptr_type->abi_align, slice_ptr_type, ptr_field_ptr);
    }

    LLVMValueRef len_field_ptr = LLVMBuildStructGEP(g->builder, result_loc, len_index, "");
    LLVMValueRef len_value = LLVMConstInt(g->builtin_types.entry_usize->llvm_type,
            array_type->data.array.len, false);
    gen_store_untyped(g, len_value, len_field_ptr, 0, false);

    return result_loc;
}

static LLVMValueRef ir_render_ptr_cast(CodeGen *g, IrExecutable *executable,
        IrInstructionPtrCastGen *instruction)
{
    ZigType *wanted_type = instruction->base.value.type;
    if (!type_has_bits(wanted_type)) {
        return nullptr;
    }
    LLVMValueRef ptr = ir_llvm_value(g, instruction->ptr);
    LLVMValueRef result_ptr = LLVMBuildBitCast(g->builder, ptr, get_llvm_type(g, wanted_type), "");
    bool want_safety_check = instruction->safety_check_on && ir_want_runtime_safety(g, &instruction->base);
    if (!want_safety_check || ptr_allows_addr_zero(wanted_type))
        return result_ptr;

    LLVMValueRef zero = LLVMConstNull(LLVMTypeOf(result_ptr));
    LLVMValueRef ok_bit = LLVMBuildICmp(g->builder, LLVMIntNE, result_ptr, zero, "");
    LLVMBasicBlockRef fail_block = LLVMAppendBasicBlock(g->cur_fn_val, "PtrCastFail");
    LLVMBasicBlockRef ok_block = LLVMAppendBasicBlock(g->cur_fn_val, "PtrCastOk");
    LLVMBuildCondBr(g->builder, ok_bit, ok_block, fail_block);

    LLVMPositionBuilderAtEnd(g->builder, fail_block);
    gen_safety_crash(g, PanicMsgIdPtrCastNull);

    LLVMPositionBuilderAtEnd(g->builder, ok_block);
    return result_ptr;
}

static LLVMValueRef ir_render_bit_cast(CodeGen *g, IrExecutable *executable,
        IrInstructionBitCastGen *instruction)
{
    ZigType *wanted_type = instruction->base.value.type;
    ZigType *actual_type = instruction->operand->value.type;
    LLVMValueRef value = ir_llvm_value(g, instruction->operand);

    bool wanted_is_ptr = handle_is_ptr(wanted_type);
    bool actual_is_ptr = handle_is_ptr(actual_type);
    if (wanted_is_ptr == actual_is_ptr) {
        // We either bitcast the value directly or bitcast the pointer which does a pointer cast
        LLVMTypeRef wanted_type_ref = wanted_is_ptr ?
            LLVMPointerType(get_llvm_type(g, wanted_type), 0) : get_llvm_type(g, wanted_type);
        return LLVMBuildBitCast(g->builder, value, wanted_type_ref, "");
    } else if (actual_is_ptr) {
        LLVMTypeRef wanted_ptr_type_ref = LLVMPointerType(get_llvm_type(g, wanted_type), 0);
        LLVMValueRef bitcasted_ptr = LLVMBuildBitCast(g->builder, value, wanted_ptr_type_ref, "");
        uint32_t alignment = get_abi_alignment(g, actual_type);
        return gen_load_untyped(g, bitcasted_ptr, alignment, false, "");
    } else {
        zig_unreachable();
    }
}

static LLVMValueRef ir_render_widen_or_shorten(CodeGen *g, IrExecutable *executable,
        IrInstructionWidenOrShorten *instruction)
{
    ZigType *actual_type = instruction->target->value.type;
    // TODO instead of this logic, use the Noop instruction to change the type from
    // enum_tag to the underlying int type
    ZigType *int_type;
    if (actual_type->id == ZigTypeIdEnum) {
        int_type = actual_type->data.enumeration.tag_int_type;
    } else {
        int_type = actual_type;
    }
    LLVMValueRef target_val = ir_llvm_value(g, instruction->target);
    return gen_widen_or_shorten(g, ir_want_runtime_safety(g, &instruction->base), int_type,
            instruction->base.value.type, target_val);
}

static LLVMValueRef ir_render_int_to_ptr(CodeGen *g, IrExecutable *executable, IrInstructionIntToPtr *instruction) {
    ZigType *wanted_type = instruction->base.value.type;
    LLVMValueRef target_val = ir_llvm_value(g, instruction->target);
    if (!ptr_allows_addr_zero(wanted_type) && ir_want_runtime_safety(g, &instruction->base)) {
        LLVMValueRef zero = LLVMConstNull(LLVMTypeOf(target_val));
        LLVMValueRef is_zero_bit = LLVMBuildICmp(g->builder, LLVMIntEQ, target_val, zero, "");
        LLVMBasicBlockRef bad_block = LLVMAppendBasicBlock(g->cur_fn_val, "PtrToIntBad");
        LLVMBasicBlockRef ok_block = LLVMAppendBasicBlock(g->cur_fn_val, "PtrToIntOk");
        LLVMBuildCondBr(g->builder, is_zero_bit, bad_block, ok_block);

        LLVMPositionBuilderAtEnd(g->builder, bad_block);
        gen_safety_crash(g, PanicMsgIdPtrCastNull);

        LLVMPositionBuilderAtEnd(g->builder, ok_block);
    }
    return LLVMBuildIntToPtr(g->builder, target_val, get_llvm_type(g, wanted_type), "");
}

static LLVMValueRef ir_render_ptr_to_int(CodeGen *g, IrExecutable *executable, IrInstructionPtrToInt *instruction) {
    ZigType *wanted_type = instruction->base.value.type;
    LLVMValueRef target_val = ir_llvm_value(g, instruction->target);
    return LLVMBuildPtrToInt(g->builder, target_val, get_llvm_type(g, wanted_type), "");
}

static LLVMValueRef ir_render_int_to_enum(CodeGen *g, IrExecutable *executable, IrInstructionIntToEnum *instruction) {
    ZigType *wanted_type = instruction->base.value.type;
    assert(wanted_type->id == ZigTypeIdEnum);
    ZigType *tag_int_type = wanted_type->data.enumeration.tag_int_type;

    LLVMValueRef target_val = ir_llvm_value(g, instruction->target);
    LLVMValueRef tag_int_value = gen_widen_or_shorten(g, ir_want_runtime_safety(g, &instruction->base),
            instruction->target->value.type, tag_int_type, target_val);

    if (ir_want_runtime_safety(g, &instruction->base)) {
        LLVMBasicBlockRef bad_value_block = LLVMAppendBasicBlock(g->cur_fn_val, "BadValue");
        LLVMBasicBlockRef ok_value_block = LLVMAppendBasicBlock(g->cur_fn_val, "OkValue");
        size_t field_count = wanted_type->data.enumeration.src_field_count;
        LLVMValueRef switch_instr = LLVMBuildSwitch(g->builder, tag_int_value, bad_value_block, field_count);
        for (size_t field_i = 0; field_i < field_count; field_i += 1) {
            LLVMValueRef this_tag_int_value = bigint_to_llvm_const(get_llvm_type(g, tag_int_type),
                    &wanted_type->data.enumeration.fields[field_i].value);
            LLVMAddCase(switch_instr, this_tag_int_value, ok_value_block);
        }
        LLVMPositionBuilderAtEnd(g->builder, bad_value_block);
        gen_safety_crash(g, PanicMsgIdBadEnumValue);

        LLVMPositionBuilderAtEnd(g->builder, ok_value_block);
    }
    return tag_int_value;
}

static LLVMValueRef ir_render_int_to_err(CodeGen *g, IrExecutable *executable, IrInstructionIntToErr *instruction) {
    ZigType *wanted_type = instruction->base.value.type;
    assert(wanted_type->id == ZigTypeIdErrorSet);

    ZigType *actual_type = instruction->target->value.type;
    assert(actual_type->id == ZigTypeIdInt);
    assert(!actual_type->data.integral.is_signed);

    LLVMValueRef target_val = ir_llvm_value(g, instruction->target);

    if (ir_want_runtime_safety(g, &instruction->base)) {
        add_error_range_check(g, wanted_type, actual_type, target_val);
    }

    return gen_widen_or_shorten(g, false, actual_type, g->err_tag_type, target_val);
}

static LLVMValueRef ir_render_err_to_int(CodeGen *g, IrExecutable *executable, IrInstructionErrToInt *instruction) {
    ZigType *wanted_type = instruction->base.value.type;
    assert(wanted_type->id == ZigTypeIdInt);
    assert(!wanted_type->data.integral.is_signed);

    ZigType *actual_type = instruction->target->value.type;
    LLVMValueRef target_val = ir_llvm_value(g, instruction->target);

    if (actual_type->id == ZigTypeIdErrorSet) {
        return gen_widen_or_shorten(g, ir_want_runtime_safety(g, &instruction->base),
            g->err_tag_type, wanted_type, target_val);
    } else if (actual_type->id == ZigTypeIdErrorUnion) {
        // this should have been a compile time constant
        assert(type_has_bits(actual_type->data.error_union.err_set_type));

        if (!type_has_bits(actual_type->data.error_union.payload_type)) {
            return gen_widen_or_shorten(g, ir_want_runtime_safety(g, &instruction->base),
                g->err_tag_type, wanted_type, target_val);
        } else {
            zig_panic("TODO err to int when error union payload type not void");
        }
    } else {
        zig_unreachable();
    }
}

static LLVMValueRef ir_render_unreachable(CodeGen *g, IrExecutable *executable,
        IrInstructionUnreachable *unreachable_instruction)
{
    if (ir_want_runtime_safety(g, &unreachable_instruction->base)) {
        gen_safety_crash(g, PanicMsgIdUnreachable);
    } else {
        LLVMBuildUnreachable(g->builder);
    }
    return nullptr;
}

static LLVMValueRef ir_render_cond_br(CodeGen *g, IrExecutable *executable,
        IrInstructionCondBr *cond_br_instruction)
{
    LLVMBuildCondBr(g->builder,
            ir_llvm_value(g, cond_br_instruction->condition),
            cond_br_instruction->then_block->llvm_block,
            cond_br_instruction->else_block->llvm_block);
    return nullptr;
}

static LLVMValueRef ir_render_br(CodeGen *g, IrExecutable *executable, IrInstructionBr *br_instruction) {
    LLVMBuildBr(g->builder, br_instruction->dest_block->llvm_block);
    return nullptr;
}

static LLVMValueRef ir_render_un_op(CodeGen *g, IrExecutable *executable, IrInstructionUnOp *un_op_instruction) {
    IrUnOp op_id = un_op_instruction->op_id;
    LLVMValueRef expr = ir_llvm_value(g, un_op_instruction->value);
    ZigType *operand_type = un_op_instruction->value->value.type;
    ZigType *scalar_type = (operand_type->id == ZigTypeIdVector) ? operand_type->data.vector.elem_type : operand_type;

    switch (op_id) {
        case IrUnOpInvalid:
        case IrUnOpOptional:
        case IrUnOpDereference:
            zig_unreachable();
        case IrUnOpNegation:
        case IrUnOpNegationWrap:
            {
                if (scalar_type->id == ZigTypeIdFloat) {
                    ZigLLVMSetFastMath(g->builder, ir_want_fast_math(g, &un_op_instruction->base));
                    return LLVMBuildFNeg(g->builder, expr, "");
                } else if (scalar_type->id == ZigTypeIdInt) {
                    if (op_id == IrUnOpNegationWrap) {
                        return LLVMBuildNeg(g->builder, expr, "");
                    } else if (ir_want_runtime_safety(g, &un_op_instruction->base)) {
                        LLVMValueRef zero = LLVMConstNull(LLVMTypeOf(expr));
                        return gen_overflow_op(g, operand_type, AddSubMulSub, zero, expr);
                    } else if (scalar_type->data.integral.is_signed) {
                        return LLVMBuildNSWNeg(g->builder, expr, "");
                    } else {
                        return LLVMBuildNUWNeg(g->builder, expr, "");
                    }
                } else {
                    zig_unreachable();
                }
            }
        case IrUnOpBinNot:
            return LLVMBuildNot(g->builder, expr, "");
    }

    zig_unreachable();
}

static LLVMValueRef ir_render_bool_not(CodeGen *g, IrExecutable *executable, IrInstructionBoolNot *instruction) {
    LLVMValueRef value = ir_llvm_value(g, instruction->value);
    LLVMValueRef zero = LLVMConstNull(LLVMTypeOf(value));
    return LLVMBuildICmp(g->builder, LLVMIntEQ, value, zero, "");
}

static void render_decl_var(CodeGen *g, ZigVar *var) {
    if (!type_has_bits(var->var_type))
        return;

    var->value_ref = ir_llvm_value(g, var->ptr_instruction);
    gen_var_debug_decl(g, var);
}

static LLVMValueRef ir_render_decl_var(CodeGen *g, IrExecutable *executable, IrInstructionDeclVarGen *instruction) {
    instruction->var->ptr_instruction = instruction->var_ptr;
    render_decl_var(g, instruction->var);
    return nullptr;
}

static LLVMValueRef ir_render_load_ptr(CodeGen *g, IrExecutable *executable, IrInstructionLoadPtrGen *instruction) {
    ZigType *child_type = instruction->base.value.type;
    if (!type_has_bits(child_type))
        return nullptr;

    LLVMValueRef ptr = ir_llvm_value(g, instruction->ptr);
    ZigType *ptr_type = instruction->ptr->value.type;
    assert(ptr_type->id == ZigTypeIdPointer);

    uint32_t host_int_bytes = ptr_type->data.pointer.host_int_bytes;
    if (host_int_bytes == 0)
        return get_handle_value(g, ptr, child_type, ptr_type);

    bool big_endian = g->is_big_endian;

    LLVMValueRef containing_int = gen_load(g, ptr, ptr_type, "");
    uint32_t host_bit_count = LLVMGetIntTypeWidth(LLVMTypeOf(containing_int));
    assert(host_bit_count == host_int_bytes * 8);
    uint32_t size_in_bits = type_size_bits(g, child_type);

    uint32_t bit_offset = ptr_type->data.pointer.bit_offset_in_host;
    uint32_t shift_amt = big_endian ? host_bit_count - bit_offset - size_in_bits : bit_offset;

    LLVMValueRef shift_amt_val = LLVMConstInt(LLVMTypeOf(containing_int), shift_amt, false);
    LLVMValueRef shifted_value = LLVMBuildLShr(g->builder, containing_int, shift_amt_val, "");

    if (handle_is_ptr(child_type)) {
        LLVMValueRef result_loc = ir_llvm_value(g, instruction->result_loc);
        LLVMTypeRef same_size_int = LLVMIntType(size_in_bits);
        LLVMValueRef truncated_int = LLVMBuildTrunc(g->builder, shifted_value, same_size_int, "");
        LLVMValueRef bitcasted_ptr = LLVMBuildBitCast(g->builder, result_loc,
                                                      LLVMPointerType(same_size_int, 0), "");
        LLVMBuildStore(g->builder, truncated_int, bitcasted_ptr);
        return result_loc;
    }

    if (child_type->id == ZigTypeIdFloat) {
        LLVMTypeRef same_size_int = LLVMIntType(size_in_bits);
        LLVMValueRef truncated_int = LLVMBuildTrunc(g->builder, shifted_value, same_size_int, "");
        return LLVMBuildBitCast(g->builder, truncated_int, get_llvm_type(g, child_type), "");
    }

    return LLVMBuildTrunc(g->builder, shifted_value, get_llvm_type(g, child_type), "");
}

static bool value_is_all_undef_array(CodeGen *g, ConstExprValue *const_val, size_t len) {
    switch (const_val->data.x_array.special) {
        case ConstArraySpecialUndef:
            return true;
        case ConstArraySpecialBuf:
            return false;
        case ConstArraySpecialNone:
            for (size_t i = 0; i < len; i += 1) {
                if (!value_is_all_undef(g, &const_val->data.x_array.data.s_none.elements[i]))
                    return false;
            }
            return true;
    }
    zig_unreachable();
}

static bool value_is_all_undef(CodeGen *g, ConstExprValue *const_val) {
    Error err;
    if (const_val->special == ConstValSpecialLazy &&
        (err = ir_resolve_lazy(g, nullptr, const_val)))
        report_errors_and_exit(g);

    switch (const_val->special) {
        case ConstValSpecialLazy:
            zig_unreachable();
        case ConstValSpecialRuntime:
            return false;
        case ConstValSpecialUndef:
            return true;
        case ConstValSpecialStatic:
            if (const_val->type->id == ZigTypeIdStruct) {
                for (size_t i = 0; i < const_val->type->data.structure.src_field_count; i += 1) {
                    if (!value_is_all_undef(g, &const_val->data.x_struct.fields[i]))
                        return false;
                }
                return true;
            } else if (const_val->type->id == ZigTypeIdArray) {
                return value_is_all_undef_array(g, const_val, const_val->type->data.array.len);
            } else if (const_val->type->id == ZigTypeIdVector) {
                return value_is_all_undef_array(g, const_val, const_val->type->data.vector.len);
            } else {
                return false;
            }
    }
    zig_unreachable();
}

static LLVMValueRef gen_valgrind_client_request(CodeGen *g, LLVMValueRef default_value, LLVMValueRef request,
        LLVMValueRef a1, LLVMValueRef a2, LLVMValueRef a3, LLVMValueRef a4, LLVMValueRef a5)
{
    if (!target_has_valgrind_support(g->zig_target)) {
        return default_value;
    }
    LLVMTypeRef usize_type_ref = g->builtin_types.entry_usize->llvm_type;
    bool asm_has_side_effects = true;
    bool asm_is_alignstack = false;
    if (g->zig_target->arch == ZigLLVM_x86_64) {
        if (g->zig_target->os == OsLinux || target_os_is_darwin(g->zig_target->os) || g->zig_target->os == OsSolaris ||
            (g->zig_target->os == OsWindows && g->zig_target->abi != ZigLLVM_MSVC))
        {
            if (g->cur_fn->valgrind_client_request_array == nullptr) {
                LLVMBasicBlockRef prev_block = LLVMGetInsertBlock(g->builder);
                LLVMBasicBlockRef entry_block = LLVMGetEntryBasicBlock(g->cur_fn->llvm_value);
                LLVMValueRef first_inst = LLVMGetFirstInstruction(entry_block);
                LLVMPositionBuilderBefore(g->builder, first_inst);
                LLVMTypeRef array_type_ref = LLVMArrayType(usize_type_ref, 6);
                g->cur_fn->valgrind_client_request_array = LLVMBuildAlloca(g->builder, array_type_ref, "");
                LLVMPositionBuilderAtEnd(g->builder, prev_block);
            }
            LLVMValueRef array_ptr = g->cur_fn->valgrind_client_request_array;
            LLVMValueRef array_elements[] = {request, a1, a2, a3, a4, a5};
            LLVMValueRef zero = LLVMConstInt(usize_type_ref, 0, false);
            for (unsigned i = 0; i < 6; i += 1) {
                LLVMValueRef indexes[] = {
                    zero,
                    LLVMConstInt(usize_type_ref, i, false),
                };
                LLVMValueRef elem_ptr = LLVMBuildInBoundsGEP(g->builder, array_ptr, indexes, 2, "");
                LLVMBuildStore(g->builder, array_elements[i], elem_ptr);
            }

            Buf *asm_template = buf_create_from_str(
                "rolq $$3,  %rdi ; rolq $$13, %rdi\n"
                "rolq $$61, %rdi ; rolq $$51, %rdi\n"
                "xchgq %rbx,%rbx\n"
            );
            Buf *asm_constraints = buf_create_from_str(
                "={rdx},{rax},0,~{cc},~{memory}"
            );
            unsigned input_and_output_count = 2;
            LLVMValueRef array_ptr_as_usize = LLVMBuildPtrToInt(g->builder, array_ptr, usize_type_ref, "");
            LLVMValueRef param_values[] = { array_ptr_as_usize, default_value };
            LLVMTypeRef param_types[] = {usize_type_ref, usize_type_ref};
            LLVMTypeRef function_type = LLVMFunctionType(usize_type_ref, param_types,
                    input_and_output_count, false);
            LLVMValueRef asm_fn = LLVMGetInlineAsm(function_type, buf_ptr(asm_template), buf_len(asm_template),
                    buf_ptr(asm_constraints), buf_len(asm_constraints), asm_has_side_effects, asm_is_alignstack,
                    LLVMInlineAsmDialectATT);
            return LLVMBuildCall(g->builder, asm_fn, param_values, input_and_output_count, "");
        }
    }
    zig_unreachable();
}

static bool want_valgrind_support(CodeGen *g) {
    if (!target_has_valgrind_support(g->zig_target))
        return false;
    switch (g->valgrind_support) {
        case ValgrindSupportDisabled:
            return false;
        case ValgrindSupportEnabled:
            return true;
        case ValgrindSupportAuto:
            return g->build_mode == BuildModeDebug;
    }
    zig_unreachable();
}

static void gen_valgrind_undef(CodeGen *g, LLVMValueRef dest_ptr, LLVMValueRef byte_count) {
    static const uint32_t VG_USERREQ__MAKE_MEM_UNDEFINED = 1296236545;
    ZigType *usize = g->builtin_types.entry_usize;
    LLVMValueRef zero = LLVMConstInt(usize->llvm_type, 0, false);
    LLVMValueRef req = LLVMConstInt(usize->llvm_type, VG_USERREQ__MAKE_MEM_UNDEFINED, false);
    LLVMValueRef ptr_as_usize = LLVMBuildPtrToInt(g->builder, dest_ptr, usize->llvm_type, "");
    gen_valgrind_client_request(g, zero, req, ptr_as_usize, byte_count, zero, zero, zero);
}

static void gen_undef_init(CodeGen *g, uint32_t ptr_align_bytes, ZigType *value_type, LLVMValueRef ptr) {
    assert(type_has_bits(value_type));
    uint64_t size_bytes = LLVMStoreSizeOfType(g->target_data_ref, get_llvm_type(g, value_type));
    assert(size_bytes > 0);
    assert(ptr_align_bytes > 0);
    // memset uninitialized memory to 0xaa
    LLVMTypeRef ptr_u8 = LLVMPointerType(LLVMInt8Type(), 0);
    LLVMValueRef fill_char = LLVMConstInt(LLVMInt8Type(), 0xaa, false);
    LLVMValueRef dest_ptr = LLVMBuildBitCast(g->builder, ptr, ptr_u8, "");
    ZigType *usize = g->builtin_types.entry_usize;
    LLVMValueRef byte_count = LLVMConstInt(usize->llvm_type, size_bytes, false);
    ZigLLVMBuildMemSet(g->builder, dest_ptr, fill_char, byte_count, ptr_align_bytes, false);
    // then tell valgrind that the memory is undefined even though we just memset it
    if (want_valgrind_support(g)) {
        gen_valgrind_undef(g, dest_ptr, byte_count);
    }
}

static LLVMValueRef ir_render_store_ptr(CodeGen *g, IrExecutable *executable, IrInstructionStorePtr *instruction) {
    ZigType *ptr_type = instruction->ptr->value.type;
    assert(ptr_type->id == ZigTypeIdPointer);
    if (!type_has_bits(ptr_type))
        return nullptr;
    if (instruction->ptr->ref_count == 0) {
        // In this case, this StorePtr instruction should be elided. Something happened like this:
        //     var t = true;
        //     const x = if (t) Num.Two else unreachable;
        // The if condition is a runtime value, so the StorePtr for `x = Num.Two` got generated
        // (this instruction being rendered) but because of `else unreachable` the result ended
        // up being a comptime const value.
        return nullptr;
    }

    bool have_init_expr = !value_is_all_undef(g, &instruction->value->value);
    if (have_init_expr) {
        LLVMValueRef ptr = ir_llvm_value(g, instruction->ptr);
        LLVMValueRef value = ir_llvm_value(g, instruction->value);
        gen_assign_raw(g, ptr, ptr_type, value);
    } else if (ir_want_runtime_safety(g, &instruction->base)) {
        gen_undef_init(g, get_ptr_align(g, ptr_type), instruction->value->value.type,
            ir_llvm_value(g, instruction->ptr));
    }
    return nullptr;
}

static LLVMValueRef ir_render_var_ptr(CodeGen *g, IrExecutable *executable, IrInstructionVarPtr *instruction) {
    if (instruction->base.value.special != ConstValSpecialRuntime)
        return ir_llvm_value(g, &instruction->base);
    ZigVar *var = instruction->var;
    if (type_has_bits(var->var_type)) {
        assert(var->value_ref);
        return var->value_ref;
    } else {
        return nullptr;
    }
}

static LLVMValueRef ir_render_return_ptr(CodeGen *g, IrExecutable *executable,
        IrInstructionReturnPtr *instruction)
{
    if (!type_has_bits(instruction->base.value.type))
        return nullptr;
    src_assert(g->cur_ret_ptr != nullptr, instruction->base.source_node);
    return g->cur_ret_ptr;
}

static LLVMValueRef ir_render_elem_ptr(CodeGen *g, IrExecutable *executable, IrInstructionElemPtr *instruction) {
    LLVMValueRef array_ptr_ptr = ir_llvm_value(g, instruction->array_ptr);
    ZigType *array_ptr_type = instruction->array_ptr->value.type;
    assert(array_ptr_type->id == ZigTypeIdPointer);
    ZigType *array_type = array_ptr_type->data.pointer.child_type;
    LLVMValueRef array_ptr = get_handle_value(g, array_ptr_ptr, array_type, array_ptr_type);
    LLVMValueRef subscript_value = ir_llvm_value(g, instruction->elem_index);
    assert(subscript_value);

    if (!type_has_bits(array_type))
        return nullptr;

    bool safety_check_on = ir_want_runtime_safety(g, &instruction->base) && instruction->safety_check_on;

    if (array_type->id == ZigTypeIdArray ||
        (array_type->id == ZigTypeIdPointer && array_type->data.pointer.ptr_len == PtrLenSingle))
    {
        if (array_type->id == ZigTypeIdPointer) {
            assert(array_type->data.pointer.child_type->id == ZigTypeIdArray);
            array_type = array_type->data.pointer.child_type;
        }
        if (safety_check_on) {
            LLVMValueRef end = LLVMConstInt(g->builtin_types.entry_usize->llvm_type,
                    array_type->data.array.len, false);
            add_bounds_check(g, subscript_value, LLVMIntEQ, nullptr, LLVMIntULT, end);
        }
        if (array_ptr_type->data.pointer.host_int_bytes != 0) {
            return array_ptr_ptr;
        }
        ZigType *child_type = array_type->data.array.child_type;
        if (child_type->id == ZigTypeIdStruct &&
            child_type->data.structure.layout == ContainerLayoutPacked)
        {
            ZigType *ptr_type = instruction->base.value.type;
            size_t host_int_bytes = ptr_type->data.pointer.host_int_bytes;
            if (host_int_bytes != 0) {
                uint32_t size_in_bits = type_size_bits(g, ptr_type->data.pointer.child_type);
                LLVMTypeRef ptr_u8_type_ref = LLVMPointerType(LLVMInt8Type(), 0);
                LLVMValueRef u8_array_ptr = LLVMBuildBitCast(g->builder, array_ptr, ptr_u8_type_ref, "");
                assert(size_in_bits % 8 == 0);
                LLVMValueRef elem_size_bytes = LLVMConstInt(g->builtin_types.entry_usize->llvm_type,
                        size_in_bits / 8, false);
                LLVMValueRef byte_offset = LLVMBuildNUWMul(g->builder, subscript_value, elem_size_bytes, "");
                LLVMValueRef indices[] = {
                    byte_offset
                };
                LLVMValueRef elem_byte_ptr = LLVMBuildInBoundsGEP(g->builder, u8_array_ptr, indices, 1, "");
                return LLVMBuildBitCast(g->builder, elem_byte_ptr, LLVMPointerType(get_llvm_type(g, child_type), 0), "");
            }
        }
        LLVMValueRef indices[] = {
            LLVMConstNull(g->builtin_types.entry_usize->llvm_type),
            subscript_value
        };
        return LLVMBuildInBoundsGEP(g->builder, array_ptr, indices, 2, "");
    } else if (array_type->id == ZigTypeIdPointer) {
        assert(LLVMGetTypeKind(LLVMTypeOf(array_ptr)) == LLVMPointerTypeKind);
        LLVMValueRef indices[] = {
            subscript_value
        };
        return LLVMBuildInBoundsGEP(g->builder, array_ptr, indices, 1, "");
    } else if (array_type->id == ZigTypeIdStruct) {
        assert(array_type->data.structure.is_slice);

        ZigType *ptr_type = instruction->base.value.type;
        if (!type_has_bits(ptr_type)) {
            if (safety_check_on) {
                assert(LLVMGetTypeKind(LLVMTypeOf(array_ptr)) == LLVMIntegerTypeKind);
                add_bounds_check(g, subscript_value, LLVMIntEQ, nullptr, LLVMIntULT, array_ptr);
            }
            return nullptr;
        }

        assert(LLVMGetTypeKind(LLVMTypeOf(array_ptr)) == LLVMPointerTypeKind);
        assert(LLVMGetTypeKind(LLVMGetElementType(LLVMTypeOf(array_ptr))) == LLVMStructTypeKind);

        if (safety_check_on) {
            size_t len_index = array_type->data.structure.fields[slice_len_index].gen_index;
            assert(len_index != SIZE_MAX);
            LLVMValueRef len_ptr = LLVMBuildStructGEP(g->builder, array_ptr, (unsigned)len_index, "");
            LLVMValueRef len = gen_load_untyped(g, len_ptr, 0, false, "");
            add_bounds_check(g, subscript_value, LLVMIntEQ, nullptr, LLVMIntULT, len);
        }

        size_t ptr_index = array_type->data.structure.fields[slice_ptr_index].gen_index;
        assert(ptr_index != SIZE_MAX);
        LLVMValueRef ptr_ptr = LLVMBuildStructGEP(g->builder, array_ptr, (unsigned)ptr_index, "");
        LLVMValueRef ptr = gen_load_untyped(g, ptr_ptr, 0, false, "");
        return LLVMBuildInBoundsGEP(g->builder, ptr, &subscript_value, 1, "");
    } else {
        zig_unreachable();
    }
}

static LLVMValueRef get_new_stack_addr(CodeGen *g, LLVMValueRef new_stack) {
    LLVMValueRef ptr_field_ptr = LLVMBuildStructGEP(g->builder, new_stack, (unsigned)slice_ptr_index, "");
    LLVMValueRef len_field_ptr = LLVMBuildStructGEP(g->builder, new_stack, (unsigned)slice_len_index, "");

    LLVMValueRef ptr_value = gen_load_untyped(g, ptr_field_ptr, 0, false, "");
    LLVMValueRef len_value = gen_load_untyped(g, len_field_ptr, 0, false, "");

    LLVMValueRef ptr_addr = LLVMBuildPtrToInt(g->builder, ptr_value, LLVMTypeOf(len_value), "");
    LLVMValueRef end_addr = LLVMBuildNUWAdd(g->builder, ptr_addr, len_value, "");
    LLVMValueRef align_amt = LLVMConstInt(LLVMTypeOf(end_addr), get_abi_alignment(g, g->builtin_types.entry_usize), false);
    LLVMValueRef align_adj = LLVMBuildURem(g->builder, end_addr, align_amt, "");
    return LLVMBuildNUWSub(g->builder, end_addr, align_adj, "");
}

static void gen_set_stack_pointer(CodeGen *g, LLVMValueRef aligned_end_addr) {
    LLVMValueRef write_register_fn_val = get_write_register_fn_val(g);

    if (g->sp_md_node == nullptr) {
        Buf *sp_reg_name = buf_create_from_str(arch_stack_pointer_register_name(g->zig_target->arch));
        LLVMValueRef str_node = LLVMMDString(buf_ptr(sp_reg_name), buf_len(sp_reg_name) + 1);
        g->sp_md_node = LLVMMDNode(&str_node, 1);
    }

    LLVMValueRef params[] = {
        g->sp_md_node,
        aligned_end_addr,
    };

    LLVMBuildCall(g->builder, write_register_fn_val, params, 2, "");
}

static void set_call_instr_sret(CodeGen *g, LLVMValueRef call_instr) {
    unsigned attr_kind_id = LLVMGetEnumAttributeKindForName("sret", 4);
    LLVMAttributeRef sret_attr = LLVMCreateEnumAttribute(LLVMGetGlobalContext(), attr_kind_id, 0);
    LLVMAddCallSiteAttribute(call_instr, 1, sret_attr);
}

static void render_async_spills(CodeGen *g) {
    ZigType *fn_type = g->cur_fn->type_entry;
    ZigType *import = get_scope_import(&g->cur_fn->fndef_scope->base);
    uint32_t async_var_index = frame_index_arg(g, fn_type->data.fn.fn_type_id.return_type);
    for (size_t var_i = 0; var_i < g->cur_fn->variable_list.length; var_i += 1) {
        ZigVar *var = g->cur_fn->variable_list.at(var_i);

        if (!type_has_bits(var->var_type)) {
            continue;
        }
        if (ir_get_var_is_comptime(var))
            continue;
        switch (type_requires_comptime(g, var->var_type)) {
            case ReqCompTimeInvalid:
                zig_unreachable();
            case ReqCompTimeYes:
                continue;
            case ReqCompTimeNo:
                break;
        }
        if (var->src_arg_index == SIZE_MAX) {
            continue;
        }

        var->value_ref = LLVMBuildStructGEP(g->builder, g->cur_frame_ptr, async_var_index, var->name);
        async_var_index += 1;
        if (var->decl_node) {
            var->di_loc_var = ZigLLVMCreateAutoVariable(g->dbuilder, get_di_scope(g, var->parent_scope),
                var->name, import->data.structure.root_struct->di_file,
                (unsigned)(var->decl_node->line + 1),
                get_llvm_di_type(g, var->var_type), !g->strip_debug_symbols, 0);
            gen_var_debug_decl(g, var);
        }
    }

    ZigType *frame_type = g->cur_fn->frame_type->data.frame.locals_struct;

    for (size_t alloca_i = 0; alloca_i < g->cur_fn->alloca_gen_list.length; alloca_i += 1) {
        IrInstructionAllocaGen *instruction = g->cur_fn->alloca_gen_list.at(alloca_i);
        if (instruction->field_index == SIZE_MAX)
            continue;

        size_t gen_index = frame_type->data.structure.fields[instruction->field_index].gen_index;
        instruction->base.llvm_value = LLVMBuildStructGEP(g->builder, g->cur_frame_ptr, gen_index,
                instruction->name_hint);
    }
}

static void render_async_var_decls(CodeGen *g, Scope *scope) {
    for (;;) {
        switch (scope->id) {
            case ScopeIdCImport:
                zig_unreachable();
            case ScopeIdFnDef:
                return;
            case ScopeIdVarDecl: {
                ZigVar *var = reinterpret_cast<ScopeVarDecl *>(scope)->var;
                if (var->ptr_instruction != nullptr) {
                    render_decl_var(g, var);
                }
                // fallthrough
            }
            case ScopeIdDecls:
            case ScopeIdBlock:
            case ScopeIdDefer:
            case ScopeIdDeferExpr:
            case ScopeIdLoop:
            case ScopeIdSuspend:
            case ScopeIdCompTime:
            case ScopeIdRuntime:
            case ScopeIdTypeOf:
            case ScopeIdExpr:
                scope = scope->parent;
                continue;
        }
    }
}

static LLVMValueRef gen_frame_size(CodeGen *g, LLVMValueRef fn_val) {
    assert(g->need_frame_size_prefix_data);
    LLVMTypeRef usize_llvm_type = g->builtin_types.entry_usize->llvm_type;
    LLVMTypeRef ptr_usize_llvm_type = LLVMPointerType(usize_llvm_type, 0);
    LLVMValueRef casted_fn_val = LLVMBuildBitCast(g->builder, fn_val, ptr_usize_llvm_type, "");
    LLVMValueRef negative_one = LLVMConstInt(LLVMInt32Type(), -1, true);
    LLVMValueRef prefix_ptr = LLVMBuildInBoundsGEP(g->builder, casted_fn_val, &negative_one, 1, "");
    return LLVMBuildLoad(g->builder, prefix_ptr, "");
}

static void gen_init_stack_trace(CodeGen *g, LLVMValueRef trace_field_ptr, LLVMValueRef addrs_field_ptr) {
    LLVMTypeRef usize_type_ref = g->builtin_types.entry_usize->llvm_type;
    LLVMValueRef zero = LLVMConstNull(usize_type_ref);

    LLVMValueRef index_ptr = LLVMBuildStructGEP(g->builder, trace_field_ptr, 0, "");
    LLVMBuildStore(g->builder, zero, index_ptr);

    LLVMValueRef addrs_slice_ptr = LLVMBuildStructGEP(g->builder, trace_field_ptr, 1, "");
    LLVMValueRef addrs_ptr_ptr = LLVMBuildStructGEP(g->builder, addrs_slice_ptr, slice_ptr_index, "");
    LLVMValueRef indices[] = { LLVMConstNull(usize_type_ref), LLVMConstNull(usize_type_ref) };
    LLVMValueRef trace_field_addrs_as_ptr = LLVMBuildInBoundsGEP(g->builder, addrs_field_ptr, indices, 2, "");
    LLVMBuildStore(g->builder, trace_field_addrs_as_ptr, addrs_ptr_ptr);

    LLVMValueRef addrs_len_ptr = LLVMBuildStructGEP(g->builder, addrs_slice_ptr, slice_len_index, "");
    LLVMBuildStore(g->builder, LLVMConstInt(usize_type_ref, stack_trace_ptr_count, false), addrs_len_ptr);
}

static LLVMValueRef ir_render_call(CodeGen *g, IrExecutable *executable, IrInstructionCallGen *instruction) {
    LLVMTypeRef usize_type_ref = g->builtin_types.entry_usize->llvm_type;

    LLVMValueRef fn_val;
    ZigType *fn_type;
    bool callee_is_async;
    if (instruction->fn_entry) {
        fn_val = fn_llvm_value(g, instruction->fn_entry);
        fn_type = instruction->fn_entry->type_entry;
        callee_is_async = fn_is_async(instruction->fn_entry);
    } else {
        assert(instruction->fn_ref);
        fn_val = ir_llvm_value(g, instruction->fn_ref);
        fn_type = instruction->fn_ref->value.type;
        callee_is_async = fn_type->data.fn.fn_type_id.cc == CallingConventionAsync;
    }

    FnTypeId *fn_type_id = &fn_type->data.fn.fn_type_id;

    ZigType *src_return_type = fn_type_id->return_type;
    bool ret_has_bits = type_has_bits(src_return_type);

    CallingConvention cc = fn_type->data.fn.fn_type_id.cc;

    bool first_arg_ret = ret_has_bits && want_first_arg_sret(g, fn_type_id);
    bool prefix_arg_err_ret_stack = codegen_fn_has_err_ret_tracing_arg(g, fn_type_id->return_type);
    bool is_var_args = fn_type_id->is_var_args;
    ZigList<LLVMValueRef> gen_param_values = {};
    ZigList<ZigType *> gen_param_types = {};
    LLVMValueRef result_loc = instruction->result_loc ? ir_llvm_value(g, instruction->result_loc) : nullptr;
    LLVMValueRef zero = LLVMConstNull(usize_type_ref);
    LLVMValueRef frame_result_loc_uncasted = nullptr;
    LLVMValueRef frame_result_loc;
    LLVMValueRef awaiter_init_val;
    LLVMValueRef ret_ptr;
    if (callee_is_async) {
        if (instruction->new_stack == nullptr) {
            if (instruction->modifier == CallModifierAsync) {
                frame_result_loc = result_loc;
            } else {
                frame_result_loc_uncasted = ir_llvm_value(g, instruction->frame_result_loc);
                src_assert(instruction->fn_entry != nullptr, instruction->base.source_node);
                frame_result_loc = LLVMBuildBitCast(g->builder, frame_result_loc_uncasted,
                        LLVMPointerType(get_llvm_type(g, instruction->fn_entry->frame_type), 0), "");
            }
        } else {
            if (instruction->new_stack->value.type->id == ZigTypeIdPointer &&
                instruction->new_stack->value.type->data.pointer.child_type->id == ZigTypeIdFnFrame)
            {
                frame_result_loc = ir_llvm_value(g, instruction->new_stack);
            } else {
                LLVMValueRef frame_slice_ptr = ir_llvm_value(g, instruction->new_stack);
                if (ir_want_runtime_safety(g, &instruction->base)) {
                    LLVMValueRef given_len_ptr = LLVMBuildStructGEP(g->builder, frame_slice_ptr, slice_len_index, "");
                    LLVMValueRef given_frame_len = LLVMBuildLoad(g->builder, given_len_ptr, "");
                    LLVMValueRef actual_frame_len = gen_frame_size(g, fn_val);

                    LLVMBasicBlockRef fail_block = LLVMAppendBasicBlock(g->cur_fn_val, "FrameSizeCheckFail");
                    LLVMBasicBlockRef ok_block = LLVMAppendBasicBlock(g->cur_fn_val, "FrameSizeCheckOk");

                    LLVMValueRef ok_bit = LLVMBuildICmp(g->builder, LLVMIntUGE, given_frame_len, actual_frame_len, "");
                    LLVMBuildCondBr(g->builder, ok_bit, ok_block, fail_block);

                    LLVMPositionBuilderAtEnd(g->builder, fail_block);
                    gen_safety_crash(g, PanicMsgIdFrameTooSmall);

                    LLVMPositionBuilderAtEnd(g->builder, ok_block);
                }
                LLVMValueRef frame_ptr_ptr = LLVMBuildStructGEP(g->builder, frame_slice_ptr, slice_ptr_index, "");
                LLVMValueRef frame_ptr = LLVMBuildLoad(g->builder, frame_ptr_ptr, "");
                if (instruction->fn_entry == nullptr) {
                    ZigType *anyframe_type = get_any_frame_type(g, src_return_type);
                    frame_result_loc = LLVMBuildBitCast(g->builder, frame_ptr, get_llvm_type(g, anyframe_type), "");
                } else {
                    ZigType *ptr_frame_type = get_pointer_to_type(g,
                            get_fn_frame_type(g, instruction->fn_entry), false);
                    frame_result_loc = LLVMBuildBitCast(g->builder, frame_ptr,
                            get_llvm_type(g, ptr_frame_type), "");
                }
            }
        }
        if (instruction->modifier == CallModifierAsync) {
            if (instruction->new_stack == nullptr) {
                awaiter_init_val = zero;

                if (ret_has_bits) {
                    // Use the result location which is inside the frame if this is an async call.
                    ret_ptr = LLVMBuildStructGEP(g->builder, frame_result_loc, frame_ret_start + 2, "");
                }
            } else {
                awaiter_init_val = zero;

                if (ret_has_bits) {
                    if (result_loc != nullptr) {
                        // Use the result location provided to the @asyncCall builtin
                        ret_ptr = result_loc;
                    } else {
                        // no result location provided to @asyncCall - use the one inside the frame.
                        ret_ptr = LLVMBuildStructGEP(g->builder, frame_result_loc, frame_ret_start + 2, "");
                    }
                }
            }

            // even if prefix_arg_err_ret_stack is true, let the async function do its own
            // initialization.
        } else {
            if (instruction->modifier == CallModifierNoAsync && !fn_is_async(g->cur_fn)) {
                // Async function called as a normal function, and calling function is not async.
                // This is allowed because it was called with `noasync` which asserts that it will
                // never suspend.
                awaiter_init_val = zero;
            } else {
                // async function called as a normal function
                awaiter_init_val = LLVMBuildPtrToInt(g->builder, g->cur_frame_ptr, usize_type_ref, ""); // caller's own frame pointer
            }
            if (ret_has_bits) {
                if (result_loc == nullptr) {
                    // return type is a scalar, but we still need a pointer to it. Use the async fn frame.
                    ret_ptr = LLVMBuildStructGEP(g->builder, frame_result_loc, frame_ret_start + 2, "");
                } else {
                    // Use the call instruction's result location.
                    ret_ptr = result_loc;
                }

                // Store a zero in the awaiter's result ptr to indicate we do not need a copy made.
                LLVMValueRef awaiter_ret_ptr = LLVMBuildStructGEP(g->builder, frame_result_loc, frame_ret_start + 1, "");
                LLVMValueRef zero_ptr = LLVMConstNull(LLVMGetElementType(LLVMTypeOf(awaiter_ret_ptr)));
                LLVMBuildStore(g->builder, zero_ptr, awaiter_ret_ptr);
            }

            if (prefix_arg_err_ret_stack) {
                LLVMValueRef err_ret_trace_ptr_ptr = LLVMBuildStructGEP(g->builder, frame_result_loc,
                        frame_index_trace_arg(g, src_return_type) + 1, "");
                LLVMValueRef my_err_ret_trace_val = get_cur_err_ret_trace_val(g, instruction->base.scope);
                LLVMBuildStore(g->builder, my_err_ret_trace_val, err_ret_trace_ptr_ptr);
            }
        }

        assert(frame_result_loc != nullptr);

        LLVMValueRef fn_ptr_ptr = LLVMBuildStructGEP(g->builder, frame_result_loc, frame_fn_ptr_index, "");
        LLVMValueRef bitcasted_fn_val = LLVMBuildBitCast(g->builder, fn_val,
                LLVMGetElementType(LLVMTypeOf(fn_ptr_ptr)), "");
        LLVMBuildStore(g->builder, bitcasted_fn_val, fn_ptr_ptr);

        LLVMValueRef resume_index_ptr = LLVMBuildStructGEP(g->builder, frame_result_loc, frame_resume_index, "");
        LLVMBuildStore(g->builder, zero, resume_index_ptr);

        LLVMValueRef awaiter_ptr = LLVMBuildStructGEP(g->builder, frame_result_loc, frame_awaiter_index, "");
        LLVMBuildStore(g->builder, awaiter_init_val, awaiter_ptr);

        if (ret_has_bits) {
            LLVMValueRef ret_ptr_ptr = LLVMBuildStructGEP(g->builder, frame_result_loc, frame_ret_start, "");
            LLVMBuildStore(g->builder, ret_ptr, ret_ptr_ptr);
        }
    } else if (instruction->modifier == CallModifierAsync) {
        // Async call of blocking function
        if (instruction->new_stack != nullptr) {
            zig_panic("TODO @asyncCall of non-async function");
        }
        frame_result_loc = result_loc;
        awaiter_init_val = LLVMConstAllOnes(usize_type_ref);

        LLVMValueRef awaiter_ptr = LLVMBuildStructGEP(g->builder, frame_result_loc, frame_awaiter_index, "");
        LLVMBuildStore(g->builder, awaiter_init_val, awaiter_ptr);

        if (ret_has_bits) {
            ret_ptr = LLVMBuildStructGEP(g->builder, frame_result_loc, frame_ret_start + 2, "");
            LLVMValueRef ret_ptr_ptr = LLVMBuildStructGEP(g->builder, frame_result_loc, frame_ret_start, "");
            LLVMBuildStore(g->builder, ret_ptr, ret_ptr_ptr);

            if (first_arg_ret) {
                gen_param_values.append(ret_ptr);
            }
            if (prefix_arg_err_ret_stack) {
                // Set up the callee stack trace pointer pointing into the frame.
                // Then we have to wire up the StackTrace pointers.
                // Await is responsible for merging error return traces.
                uint32_t trace_field_index_start = frame_index_trace_arg(g, src_return_type);
                LLVMValueRef callee_trace_ptr_ptr = LLVMBuildStructGEP(g->builder, frame_result_loc,
                        trace_field_index_start, "");
                LLVMValueRef trace_field_ptr = LLVMBuildStructGEP(g->builder, frame_result_loc,
                        trace_field_index_start + 2, "");
                LLVMValueRef addrs_field_ptr = LLVMBuildStructGEP(g->builder, frame_result_loc,
                        trace_field_index_start + 3, "");

                LLVMBuildStore(g->builder, trace_field_ptr, callee_trace_ptr_ptr);

                gen_init_stack_trace(g, trace_field_ptr, addrs_field_ptr);

                gen_param_values.append(get_cur_err_ret_trace_val(g, instruction->base.scope));
            }
        }
    } else {
        if (first_arg_ret) {
            gen_param_values.append(result_loc);
        }
        if (prefix_arg_err_ret_stack) {
            gen_param_values.append(get_cur_err_ret_trace_val(g, instruction->base.scope));
        }
    }
    FnWalk fn_walk = {};
    fn_walk.id = FnWalkIdCall;
    fn_walk.data.call.inst = instruction;
    fn_walk.data.call.is_var_args = is_var_args;
    fn_walk.data.call.gen_param_values = &gen_param_values;
    fn_walk.data.call.gen_param_types = &gen_param_types;
    walk_function_params(g, fn_type, &fn_walk);

    ZigLLVM_FnInline fn_inline;
    switch (instruction->fn_inline) {
        case FnInlineAuto:
            fn_inline = ZigLLVM_FnInlineAuto;
            break;
        case FnInlineAlways:
            fn_inline = (instruction->fn_entry == nullptr) ? ZigLLVM_FnInlineAuto : ZigLLVM_FnInlineAlways;
            break;
        case FnInlineNever:
            fn_inline = ZigLLVM_FnInlineNever;
            break;
    }

    LLVMCallConv llvm_cc = get_llvm_cc(g, cc);
    LLVMValueRef result;

    if (callee_is_async) {
        uint32_t arg_start_i = frame_index_arg(g, fn_type->data.fn.fn_type_id.return_type);

        LLVMValueRef casted_frame;
        if (instruction->new_stack != nullptr && instruction->fn_entry == nullptr) {
            // We need the frame type to be a pointer to a struct that includes the args
            size_t field_count = arg_start_i + gen_param_values.length;
            LLVMTypeRef *field_types = allocate_nonzero<LLVMTypeRef>(field_count);
            LLVMGetStructElementTypes(LLVMGetElementType(LLVMTypeOf(frame_result_loc)), field_types);
            assert(LLVMCountStructElementTypes(LLVMGetElementType(LLVMTypeOf(frame_result_loc))) == arg_start_i);
            for (size_t arg_i = 0; arg_i < gen_param_values.length; arg_i += 1) {
                field_types[arg_start_i + arg_i] = LLVMTypeOf(gen_param_values.at(arg_i));
            }
            LLVMTypeRef frame_with_args_type = LLVMStructType(field_types, field_count, false);
            LLVMTypeRef ptr_frame_with_args_type = LLVMPointerType(frame_with_args_type, 0);

            casted_frame = LLVMBuildBitCast(g->builder, frame_result_loc, ptr_frame_with_args_type, "");
        } else {
            casted_frame = frame_result_loc;
        }

        for (size_t arg_i = 0; arg_i < gen_param_values.length; arg_i += 1) {
            LLVMValueRef arg_ptr = LLVMBuildStructGEP(g->builder, casted_frame, arg_start_i + arg_i, "");
            gen_assign_raw(g, arg_ptr, get_pointer_to_type(g, gen_param_types.at(arg_i), true),
                    gen_param_values.at(arg_i));
        }

        if (instruction->modifier == CallModifierAsync) {
            gen_resume(g, fn_val, frame_result_loc, ResumeIdCall);
            if (instruction->new_stack != nullptr) {
                return LLVMBuildBitCast(g->builder, frame_result_loc,
                        get_llvm_type(g, instruction->base.value.type), "");
            }
            return nullptr;
        } else if (instruction->modifier == CallModifierNoAsync && !fn_is_async(g->cur_fn)) {
            gen_resume(g, fn_val, frame_result_loc, ResumeIdCall);

            if (ir_want_runtime_safety(g, &instruction->base)) {
                LLVMValueRef awaiter_ptr = LLVMBuildStructGEP(g->builder, frame_result_loc,
                        frame_awaiter_index, "");
                LLVMValueRef all_ones = LLVMConstAllOnes(usize_type_ref);
                LLVMValueRef prev_val = gen_maybe_atomic_op(g, LLVMAtomicRMWBinOpXchg, awaiter_ptr,
                        all_ones, LLVMAtomicOrderingRelease);
                LLVMValueRef ok_val = LLVMBuildICmp(g->builder, LLVMIntEQ, prev_val, all_ones, "");

                LLVMBasicBlockRef bad_block = LLVMAppendBasicBlock(g->cur_fn_val, "NoAsyncPanic");
                LLVMBasicBlockRef ok_block = LLVMAppendBasicBlock(g->cur_fn_val, "NoAsyncOk");
                LLVMBuildCondBr(g->builder, ok_val, ok_block, bad_block);

                // The async function suspended, but this noasync call asserted it wouldn't.
                LLVMPositionBuilderAtEnd(g->builder, bad_block);
                gen_safety_crash(g, PanicMsgIdBadNoAsyncCall);

                LLVMPositionBuilderAtEnd(g->builder, ok_block);
            }

            ZigType *result_type = instruction->base.value.type;
            ZigType *ptr_result_type = get_pointer_to_type(g, result_type, true);
            return gen_await_early_return(g, &instruction->base, frame_result_loc,
                    result_type, ptr_result_type, result_loc, true);
        } else {
            ZigType *ptr_result_type = get_pointer_to_type(g, src_return_type, true);

            LLVMBasicBlockRef call_bb = gen_suspend_begin(g, "CallResume");

            LLVMValueRef call_inst = gen_resume(g, fn_val, frame_result_loc, ResumeIdCall);
            set_tail_call_if_appropriate(g, call_inst);
            LLVMBuildRetVoid(g->builder);

            LLVMPositionBuilderAtEnd(g->builder, call_bb);
            gen_assert_resume_id(g, &instruction->base, ResumeIdReturn, PanicMsgIdResumedAnAwaitingFn, nullptr);
            render_async_var_decls(g, instruction->base.scope);

            if (!type_has_bits(src_return_type))
                return nullptr;

            if (result_loc != nullptr) {
                if (instruction->result_loc->id == IrInstructionIdReturnPtr) {
                    instruction->base.spill = nullptr;
                    return g->cur_ret_ptr;
                } else {
                    return get_handle_value(g, result_loc, src_return_type, ptr_result_type);
                }
            }

            if (frame_result_loc_uncasted != nullptr && instruction->fn_entry != nullptr) {
                // Instead of a spill, we do the bitcast again. The uncasted LLVM IR instruction will
                // be an Alloca from the entry block, so it does not need to be spilled.
                frame_result_loc = LLVMBuildBitCast(g->builder, frame_result_loc_uncasted,
                        LLVMPointerType(get_llvm_type(g, instruction->fn_entry->frame_type), 0), "");
            }

            LLVMValueRef result_ptr = LLVMBuildStructGEP(g->builder, frame_result_loc, frame_ret_start + 2, "");
            return LLVMBuildLoad(g->builder, result_ptr, "");
        }
    }

    if (instruction->new_stack == nullptr || instruction->is_async_call_builtin) {
        result = ZigLLVMBuildCall(g->builder, fn_val,
                gen_param_values.items, (unsigned)gen_param_values.length, llvm_cc, fn_inline, "");
    } else if (instruction->modifier == CallModifierAsync) {
        zig_panic("TODO @asyncCall of non-async function");
    } else {
        LLVMValueRef stacksave_fn_val = get_stacksave_fn_val(g);
        LLVMValueRef stackrestore_fn_val = get_stackrestore_fn_val(g);

        LLVMValueRef new_stack_addr = get_new_stack_addr(g, ir_llvm_value(g, instruction->new_stack));
        LLVMValueRef old_stack_ref = LLVMBuildCall(g->builder, stacksave_fn_val, nullptr, 0, "");
        gen_set_stack_pointer(g, new_stack_addr);
        result = ZigLLVMBuildCall(g->builder, fn_val,
                gen_param_values.items, (unsigned)gen_param_values.length, llvm_cc, fn_inline, "");
        LLVMBuildCall(g->builder, stackrestore_fn_val, &old_stack_ref, 1, "");
    }

    if (src_return_type->id == ZigTypeIdUnreachable) {
        return LLVMBuildUnreachable(g->builder);
    } else if (!ret_has_bits) {
        return nullptr;
    } else if (first_arg_ret) {
        set_call_instr_sret(g, result);
        return result_loc;
    } else if (handle_is_ptr(src_return_type)) {
        LLVMValueRef store_instr = LLVMBuildStore(g->builder, result, result_loc);
        LLVMSetAlignment(store_instr, get_ptr_align(g, instruction->result_loc->value.type));
        return result_loc;
    } else if (!callee_is_async && instruction->modifier == CallModifierAsync) {
        LLVMBuildStore(g->builder, result, ret_ptr);
        return result_loc;
    } else {
        return result;
    }
}

static LLVMValueRef ir_render_struct_field_ptr(CodeGen *g, IrExecutable *executable,
    IrInstructionStructFieldPtr *instruction)
{
    Error err;

    if (instruction->base.value.special != ConstValSpecialRuntime)
        return nullptr;

    LLVMValueRef struct_ptr = ir_llvm_value(g, instruction->struct_ptr);
    // not necessarily a pointer. could be ZigTypeIdStruct
    ZigType *struct_ptr_type = instruction->struct_ptr->value.type;
    TypeStructField *field = instruction->field;

    if (!type_has_bits(field->type_entry))
        return nullptr;

    if (struct_ptr_type->id == ZigTypeIdPointer &&
        struct_ptr_type->data.pointer.host_int_bytes != 0)
    {
        return struct_ptr;
    }

    ZigType *struct_type = (struct_ptr_type->id == ZigTypeIdPointer) ?
        struct_ptr_type->data.pointer.child_type : struct_ptr_type;
    if ((err = type_resolve(g, struct_type, ResolveStatusLLVMFull)))
        report_errors_and_exit(g);

    assert(field->gen_index != SIZE_MAX);
    return LLVMBuildStructGEP(g->builder, struct_ptr, (unsigned)field->gen_index, "");
}

static LLVMValueRef ir_render_union_field_ptr(CodeGen *g, IrExecutable *executable,
    IrInstructionUnionFieldPtr *instruction)
{
    if (instruction->base.value.special != ConstValSpecialRuntime)
        return nullptr;

    ZigType *union_ptr_type = instruction->union_ptr->value.type;
    assert(union_ptr_type->id == ZigTypeIdPointer);
    ZigType *union_type = union_ptr_type->data.pointer.child_type;
    assert(union_type->id == ZigTypeIdUnion);

    TypeUnionField *field = instruction->field;

    if (!type_has_bits(field->type_entry)) {
        if (union_type->data.unionation.gen_tag_index == SIZE_MAX) {
            return nullptr;
        }
        if (instruction->initializing) {
            LLVMValueRef union_ptr = ir_llvm_value(g, instruction->union_ptr);
            LLVMValueRef tag_field_ptr = LLVMBuildStructGEP(g->builder, union_ptr,
                    union_type->data.unionation.gen_tag_index, "");
            LLVMValueRef tag_value = bigint_to_llvm_const(get_llvm_type(g, union_type->data.unionation.tag_type),
                    &field->enum_field->value);
            gen_store_untyped(g, tag_value, tag_field_ptr, 0, false);
        }
        return nullptr;
    }

    LLVMValueRef union_ptr = ir_llvm_value(g, instruction->union_ptr);
    LLVMTypeRef field_type_ref = LLVMPointerType(get_llvm_type(g, field->type_entry), 0);

    if (union_type->data.unionation.gen_tag_index == SIZE_MAX) {
        LLVMValueRef union_field_ptr = LLVMBuildStructGEP(g->builder, union_ptr, 0, "");
        LLVMValueRef bitcasted_union_field_ptr = LLVMBuildBitCast(g->builder, union_field_ptr, field_type_ref, "");
        return bitcasted_union_field_ptr;
    }

    if (instruction->initializing) {
        LLVMValueRef tag_field_ptr = LLVMBuildStructGEP(g->builder, union_ptr, union_type->data.unionation.gen_tag_index, "");
        LLVMValueRef tag_value = bigint_to_llvm_const(get_llvm_type(g, union_type->data.unionation.tag_type),
                &field->enum_field->value);
        gen_store_untyped(g, tag_value, tag_field_ptr, 0, false);
    } else if (instruction->safety_check_on && ir_want_runtime_safety(g, &instruction->base)) {
        LLVMValueRef tag_field_ptr = LLVMBuildStructGEP(g->builder, union_ptr, union_type->data.unionation.gen_tag_index, "");
        LLVMValueRef tag_value = gen_load_untyped(g, tag_field_ptr, 0, false, "");


        LLVMValueRef expected_tag_value = bigint_to_llvm_const(get_llvm_type(g, union_type->data.unionation.tag_type),
                &field->enum_field->value);
        LLVMBasicBlockRef ok_block = LLVMAppendBasicBlock(g->cur_fn_val, "UnionCheckOk");
        LLVMBasicBlockRef bad_block = LLVMAppendBasicBlock(g->cur_fn_val, "UnionCheckFail");
        LLVMValueRef ok_val = LLVMBuildICmp(g->builder, LLVMIntEQ, tag_value, expected_tag_value, "");
        LLVMBuildCondBr(g->builder, ok_val, ok_block, bad_block);

        LLVMPositionBuilderAtEnd(g->builder, bad_block);
        gen_safety_crash(g, PanicMsgIdBadUnionField);

        LLVMPositionBuilderAtEnd(g->builder, ok_block);
    }

    LLVMValueRef union_field_ptr = LLVMBuildStructGEP(g->builder, union_ptr,
            union_type->data.unionation.gen_union_index, "");
    LLVMValueRef bitcasted_union_field_ptr = LLVMBuildBitCast(g->builder, union_field_ptr, field_type_ref, "");
    return bitcasted_union_field_ptr;
}

static size_t find_asm_index(CodeGen *g, AstNode *node, AsmToken *tok, Buf *src_template) {
    const char *ptr = buf_ptr(src_template) + tok->start + 2;
    size_t len = tok->end - tok->start - 2;
    size_t result = 0;
    for (size_t i = 0; i < node->data.asm_expr.output_list.length; i += 1, result += 1) {
        AsmOutput *asm_output = node->data.asm_expr.output_list.at(i);
        if (buf_eql_mem(asm_output->asm_symbolic_name, ptr, len)) {
            return result;
        }
    }
    for (size_t i = 0; i < node->data.asm_expr.input_list.length; i += 1, result += 1) {
        AsmInput *asm_input = node->data.asm_expr.input_list.at(i);
        if (buf_eql_mem(asm_input->asm_symbolic_name, ptr, len)) {
            return result;
        }
    }
    return SIZE_MAX;
}

static LLVMValueRef ir_render_asm(CodeGen *g, IrExecutable *executable, IrInstructionAsm *instruction) {
    AstNode *asm_node = instruction->base.source_node;
    assert(asm_node->type == NodeTypeAsmExpr);
    AstNodeAsmExpr *asm_expr = &asm_node->data.asm_expr;

    Buf *src_template = instruction->asm_template;

    Buf llvm_template = BUF_INIT;
    buf_resize(&llvm_template, 0);

    for (size_t token_i = 0; token_i < instruction->token_list_len; token_i += 1) {
        AsmToken *asm_token = &instruction->token_list[token_i];
        switch (asm_token->id) {
            case AsmTokenIdTemplate:
                for (size_t offset = asm_token->start; offset < asm_token->end; offset += 1) {
                    uint8_t c = *((uint8_t*)(buf_ptr(src_template) + offset));
                    if (c == '$') {
                        buf_append_str(&llvm_template, "$$");
                    } else {
                        buf_append_char(&llvm_template, c);
                    }
                }
                break;
            case AsmTokenIdPercent:
                buf_append_char(&llvm_template, '%');
                break;
            case AsmTokenIdVar:
                {
                    size_t index = find_asm_index(g, asm_node, asm_token, src_template);
                    assert(index < SIZE_MAX);
                    buf_appendf(&llvm_template, "$%" ZIG_PRI_usize "", index);
                    break;
                }
            case AsmTokenIdUniqueId:
                buf_append_str(&llvm_template, "${:uid}");
                break;
        }
    }

    Buf constraint_buf = BUF_INIT;
    buf_resize(&constraint_buf, 0);

    assert(instruction->return_count == 0 || instruction->return_count == 1);

    size_t total_constraint_count = asm_expr->output_list.length +
                                 asm_expr->input_list.length +
                                 asm_expr->clobber_list.length;
    size_t input_and_output_count = asm_expr->output_list.length +
                                 asm_expr->input_list.length -
                                 instruction->return_count;
    size_t total_index = 0;
    size_t param_index = 0;
    LLVMTypeRef *param_types = allocate<LLVMTypeRef>(input_and_output_count);
    LLVMValueRef *param_values = allocate<LLVMValueRef>(input_and_output_count);
    for (size_t i = 0; i < asm_expr->output_list.length; i += 1, total_index += 1) {
        AsmOutput *asm_output = asm_expr->output_list.at(i);
        bool is_return = (asm_output->return_type != nullptr);
        assert(*buf_ptr(asm_output->constraint) == '=');
        // LLVM uses commas internally to separate different constraints,
        // alternative constraints are achieved with pipes.
        // We still allow the user to use commas in a way that is similar
        // to GCC's inline assembly.
        // http://llvm.org/docs/LangRef.html#constraint-codes
        buf_replace(asm_output->constraint, ',', '|');

        if (is_return) {
            buf_appendf(&constraint_buf, "=%s", buf_ptr(asm_output->constraint) + 1);
        } else {
            buf_appendf(&constraint_buf, "=*%s", buf_ptr(asm_output->constraint) + 1);
        }
        if (total_index + 1 < total_constraint_count) {
            buf_append_char(&constraint_buf, ',');
        }

        if (!is_return) {
            ZigVar *variable = instruction->output_vars[i];
            assert(variable);
            param_types[param_index] = LLVMTypeOf(variable->value_ref);
            param_values[param_index] = variable->value_ref;
            param_index += 1;
        }
    }
    for (size_t i = 0; i < asm_expr->input_list.length; i += 1, total_index += 1, param_index += 1) {
        AsmInput *asm_input = asm_expr->input_list.at(i);
        buf_replace(asm_input->constraint, ',', '|');
        IrInstruction *ir_input = instruction->input_list[i];
        buf_append_buf(&constraint_buf, asm_input->constraint);
        if (total_index + 1 < total_constraint_count) {
            buf_append_char(&constraint_buf, ',');
        }

        ZigType *const type = ir_input->value.type;
        LLVMTypeRef type_ref = get_llvm_type(g, type);
        LLVMValueRef value_ref = ir_llvm_value(g, ir_input);
        // Handle integers of non pot bitsize by widening them.
        if (type->id == ZigTypeIdInt) {
            const size_t bitsize = type->data.integral.bit_count;
            if (bitsize < 8 || !is_power_of_2(bitsize)) {
                const bool is_signed = type->data.integral.is_signed;
                const size_t wider_bitsize = bitsize < 8 ? 8 : round_to_next_power_of_2(bitsize);
                ZigType *const wider_type = get_int_type(g, is_signed, wider_bitsize);
                type_ref = get_llvm_type(g, wider_type);
                value_ref = gen_widen_or_shorten(g, false, type, wider_type, value_ref);
            }
        }

        param_types[param_index] = type_ref;
        param_values[param_index] = value_ref;
    }
    for (size_t i = 0; i < asm_expr->clobber_list.length; i += 1, total_index += 1) {
        Buf *clobber_buf = asm_expr->clobber_list.at(i);
        buf_appendf(&constraint_buf, "~{%s}", buf_ptr(clobber_buf));
        if (total_index + 1 < total_constraint_count) {
            buf_append_char(&constraint_buf, ',');
        }
    }

    LLVMTypeRef ret_type;
    if (instruction->return_count == 0) {
        ret_type = LLVMVoidType();
    } else {
        ret_type = get_llvm_type(g, instruction->base.value.type);
    }
    LLVMTypeRef function_type = LLVMFunctionType(ret_type, param_types, (unsigned)input_and_output_count, false);

    bool is_volatile = instruction->has_side_effects || (asm_expr->output_list.length == 0);
    LLVMValueRef asm_fn = LLVMGetInlineAsm(function_type, buf_ptr(&llvm_template), buf_len(&llvm_template),
            buf_ptr(&constraint_buf), buf_len(&constraint_buf), is_volatile, false, LLVMInlineAsmDialectATT);

    return LLVMBuildCall(g->builder, asm_fn, param_values, (unsigned)input_and_output_count, "");
}

static LLVMValueRef gen_non_null_bit(CodeGen *g, ZigType *maybe_type, LLVMValueRef maybe_handle) {
    assert(maybe_type->id == ZigTypeIdOptional ||
            (maybe_type->id == ZigTypeIdPointer && maybe_type->data.pointer.allow_zero));

    ZigType *child_type = maybe_type->data.maybe.child_type;
    if (!type_has_bits(child_type))
        return maybe_handle;

    bool is_scalar = !handle_is_ptr(maybe_type);
    if (is_scalar)
        return LLVMBuildICmp(g->builder, LLVMIntNE, maybe_handle, LLVMConstNull(get_llvm_type(g, maybe_type)), "");

    LLVMValueRef maybe_field_ptr = LLVMBuildStructGEP(g->builder, maybe_handle, maybe_null_index, "");
    return gen_load_untyped(g, maybe_field_ptr, 0, false, "");
}

static LLVMValueRef ir_render_test_non_null(CodeGen *g, IrExecutable *executable,
    IrInstructionTestNonNull *instruction)
{
    return gen_non_null_bit(g, instruction->value->value.type, ir_llvm_value(g, instruction->value));
}

static LLVMValueRef ir_render_optional_unwrap_ptr(CodeGen *g, IrExecutable *executable,
        IrInstructionOptionalUnwrapPtr *instruction)
{
    if (instruction->base.value.special != ConstValSpecialRuntime)
        return nullptr;

    ZigType *ptr_type = instruction->base_ptr->value.type;
    assert(ptr_type->id == ZigTypeIdPointer);
    ZigType *maybe_type = ptr_type->data.pointer.child_type;
    assert(maybe_type->id == ZigTypeIdOptional);
    ZigType *child_type = maybe_type->data.maybe.child_type;
    LLVMValueRef base_ptr = ir_llvm_value(g, instruction->base_ptr);
    if (instruction->safety_check_on && ir_want_runtime_safety(g, &instruction->base)) {
        LLVMValueRef maybe_handle = get_handle_value(g, base_ptr, maybe_type, ptr_type);
        LLVMValueRef non_null_bit = gen_non_null_bit(g, maybe_type, maybe_handle);
        LLVMBasicBlockRef fail_block = LLVMAppendBasicBlock(g->cur_fn_val, "UnwrapOptionalFail");
        LLVMBasicBlockRef ok_block = LLVMAppendBasicBlock(g->cur_fn_val, "UnwrapOptionalOk");
        LLVMBuildCondBr(g->builder, non_null_bit, ok_block, fail_block);

        LLVMPositionBuilderAtEnd(g->builder, fail_block);
        gen_safety_crash(g, PanicMsgIdUnwrapOptionalFail);

        LLVMPositionBuilderAtEnd(g->builder, ok_block);
    }
    if (!type_has_bits(child_type)) {
        return nullptr;
    } else {
        bool is_scalar = !handle_is_ptr(maybe_type);
        if (is_scalar) {
            return base_ptr;
        } else {
            LLVMValueRef optional_struct_ref = get_handle_value(g, base_ptr, maybe_type, ptr_type);
            if (instruction->initializing) {
                LLVMValueRef non_null_bit_ptr = LLVMBuildStructGEP(g->builder, optional_struct_ref,
                        maybe_null_index, "");
                LLVMValueRef non_null_bit = LLVMConstInt(LLVMInt1Type(), 1, false);
                gen_store_untyped(g, non_null_bit, non_null_bit_ptr, 0, false);
            }
            return LLVMBuildStructGEP(g->builder, optional_struct_ref, maybe_child_index, "");
        }
    }
}

static LLVMValueRef get_int_builtin_fn(CodeGen *g, ZigType *int_type, BuiltinFnId fn_id) {
    ZigLLVMFnKey key = {};
    const char *fn_name;
    uint32_t n_args;
    if (fn_id == BuiltinFnIdCtz) {
        fn_name = "cttz";
        n_args = 2;
        key.id = ZigLLVMFnIdCtz;
        key.data.ctz.bit_count = (uint32_t)int_type->data.integral.bit_count;
    } else if (fn_id == BuiltinFnIdClz) {
        fn_name = "ctlz";
        n_args = 2;
        key.id = ZigLLVMFnIdClz;
        key.data.clz.bit_count = (uint32_t)int_type->data.integral.bit_count;
    } else if (fn_id == BuiltinFnIdPopCount) {
        fn_name = "ctpop";
        n_args = 1;
        key.id = ZigLLVMFnIdPopCount;
        key.data.pop_count.bit_count = (uint32_t)int_type->data.integral.bit_count;
    } else if (fn_id == BuiltinFnIdBswap) {
        fn_name = "bswap";
        n_args = 1;
        key.id = ZigLLVMFnIdBswap;
        key.data.bswap.bit_count = (uint32_t)int_type->data.integral.bit_count;
    } else if (fn_id == BuiltinFnIdBitReverse) {
        fn_name = "bitreverse";
        n_args = 1;
        key.id = ZigLLVMFnIdBitReverse;
        key.data.bit_reverse.bit_count = (uint32_t)int_type->data.integral.bit_count;
    } else {
        zig_unreachable();
    }

    auto existing_entry = g->llvm_fn_table.maybe_get(key);
    if (existing_entry)
        return existing_entry->value;

    char llvm_name[64];
    sprintf(llvm_name, "llvm.%s.i%" PRIu32, fn_name, int_type->data.integral.bit_count);
    LLVMTypeRef param_types[] = {
        get_llvm_type(g, int_type),
        LLVMInt1Type(),
    };
    LLVMTypeRef fn_type = LLVMFunctionType(get_llvm_type(g, int_type), param_types, n_args, false);
    LLVMValueRef fn_val = LLVMAddFunction(g->module, llvm_name, fn_type);
    assert(LLVMGetIntrinsicID(fn_val));

    g->llvm_fn_table.put(key, fn_val);

    return fn_val;
}

static LLVMValueRef ir_render_clz(CodeGen *g, IrExecutable *executable, IrInstructionClz *instruction) {
    ZigType *int_type = instruction->op->value.type;
    LLVMValueRef fn_val = get_int_builtin_fn(g, int_type, BuiltinFnIdClz);
    LLVMValueRef operand = ir_llvm_value(g, instruction->op);
    LLVMValueRef params[] {
        operand,
        LLVMConstNull(LLVMInt1Type()),
    };
    LLVMValueRef wrong_size_int = LLVMBuildCall(g->builder, fn_val, params, 2, "");
    return gen_widen_or_shorten(g, false, int_type, instruction->base.value.type, wrong_size_int);
}

static LLVMValueRef ir_render_ctz(CodeGen *g, IrExecutable *executable, IrInstructionCtz *instruction) {
    ZigType *int_type = instruction->op->value.type;
    LLVMValueRef fn_val = get_int_builtin_fn(g, int_type, BuiltinFnIdCtz);
    LLVMValueRef operand = ir_llvm_value(g, instruction->op);
    LLVMValueRef params[] {
        operand,
        LLVMConstNull(LLVMInt1Type()),
    };
    LLVMValueRef wrong_size_int = LLVMBuildCall(g->builder, fn_val, params, 2, "");
    return gen_widen_or_shorten(g, false, int_type, instruction->base.value.type, wrong_size_int);
}

static LLVMValueRef ir_render_pop_count(CodeGen *g, IrExecutable *executable, IrInstructionPopCount *instruction) {
    ZigType *int_type = instruction->op->value.type;
    LLVMValueRef fn_val = get_int_builtin_fn(g, int_type, BuiltinFnIdPopCount);
    LLVMValueRef operand = ir_llvm_value(g, instruction->op);
    LLVMValueRef wrong_size_int = LLVMBuildCall(g->builder, fn_val, &operand, 1, "");
    return gen_widen_or_shorten(g, false, int_type, instruction->base.value.type, wrong_size_int);
}

static LLVMValueRef ir_render_switch_br(CodeGen *g, IrExecutable *executable, IrInstructionSwitchBr *instruction) {
    LLVMValueRef target_value = ir_llvm_value(g, instruction->target_value);
    LLVMBasicBlockRef else_block = instruction->else_block->llvm_block;
    LLVMValueRef switch_instr = LLVMBuildSwitch(g->builder, target_value, else_block,
            (unsigned)instruction->case_count);
    for (size_t i = 0; i < instruction->case_count; i += 1) {
        IrInstructionSwitchBrCase *this_case = &instruction->cases[i];
        LLVMAddCase(switch_instr, ir_llvm_value(g, this_case->value), this_case->block->llvm_block);
    }
    return nullptr;
}

static LLVMValueRef ir_render_phi(CodeGen *g, IrExecutable *executable, IrInstructionPhi *instruction) {
    if (!type_has_bits(instruction->base.value.type))
        return nullptr;

    LLVMTypeRef phi_type;
    if (handle_is_ptr(instruction->base.value.type)) {
        phi_type = LLVMPointerType(get_llvm_type(g,instruction->base.value.type), 0);
    } else {
        phi_type = get_llvm_type(g, instruction->base.value.type);
    }

    LLVMValueRef phi = LLVMBuildPhi(g->builder, phi_type, "");
    LLVMValueRef *incoming_values = allocate<LLVMValueRef>(instruction->incoming_count);
    LLVMBasicBlockRef *incoming_blocks = allocate<LLVMBasicBlockRef>(instruction->incoming_count);
    for (size_t i = 0; i < instruction->incoming_count; i += 1) {
        incoming_values[i] = ir_llvm_value(g, instruction->incoming_values[i]);
        incoming_blocks[i] = instruction->incoming_blocks[i]->llvm_exit_block;
    }
    LLVMAddIncoming(phi, incoming_values, incoming_blocks, (unsigned)instruction->incoming_count);
    return phi;
}

static LLVMValueRef ir_render_ref(CodeGen *g, IrExecutable *executable, IrInstructionRefGen *instruction) {
    if (!type_has_bits(instruction->base.value.type)) {
        return nullptr;
    }
    LLVMValueRef value = ir_llvm_value(g, instruction->operand);
    if (handle_is_ptr(instruction->operand->value.type)) {
        return value;
    } else {
        LLVMValueRef result_loc = ir_llvm_value(g, instruction->result_loc);
        gen_store_untyped(g, value, result_loc, 0, false);
        return result_loc;
    }
}

static LLVMValueRef ir_render_err_name(CodeGen *g, IrExecutable *executable, IrInstructionErrName *instruction) {
    assert(g->generate_error_name_table);

    if (g->errors_by_index.length == 1) {
        LLVMBuildUnreachable(g->builder);
        return nullptr;
    }

    LLVMValueRef err_val = ir_llvm_value(g, instruction->value);
    if (ir_want_runtime_safety(g, &instruction->base)) {
        LLVMValueRef zero = LLVMConstNull(LLVMTypeOf(err_val));
        LLVMValueRef end_val = LLVMConstInt(LLVMTypeOf(err_val), g->errors_by_index.length, false);
        add_bounds_check(g, err_val, LLVMIntNE, zero, LLVMIntULT, end_val);
    }

    LLVMValueRef indices[] = {
        LLVMConstNull(g->builtin_types.entry_usize->llvm_type),
        err_val,
    };
    return LLVMBuildInBoundsGEP(g->builder, g->err_name_table, indices, 2, "");
}

static LLVMValueRef get_enum_tag_name_function(CodeGen *g, ZigType *enum_type) {
    assert(enum_type->id == ZigTypeIdEnum);
    if (enum_type->data.enumeration.name_function)
        return enum_type->data.enumeration.name_function;

    ZigType *u8_ptr_type = get_pointer_to_type_extra(g, g->builtin_types.entry_u8, false, false,
            PtrLenUnknown, get_abi_alignment(g, g->builtin_types.entry_u8), 0, 0, false);
    ZigType *u8_slice_type = get_slice_type(g, u8_ptr_type);
    ZigType *tag_int_type = enum_type->data.enumeration.tag_int_type;

    LLVMTypeRef tag_int_llvm_type = get_llvm_type(g, tag_int_type);
    LLVMTypeRef fn_type_ref = LLVMFunctionType(LLVMPointerType(get_llvm_type(g, u8_slice_type), 0),
            &tag_int_llvm_type, 1, false);

    const char *fn_name = get_mangled_name(g,
            buf_ptr(buf_sprintf("__zig_tag_name_%s", buf_ptr(&enum_type->name))), false);
    LLVMValueRef fn_val = LLVMAddFunction(g->module, fn_name, fn_type_ref);
    LLVMSetLinkage(fn_val, LLVMInternalLinkage);
    LLVMSetFunctionCallConv(fn_val, get_llvm_cc(g, CallingConventionUnspecified));
    addLLVMFnAttr(fn_val, "nounwind");
    add_uwtable_attr(g, fn_val);
    if (codegen_have_frame_pointer(g)) {
        ZigLLVMAddFunctionAttr(fn_val, "no-frame-pointer-elim", "true");
        ZigLLVMAddFunctionAttr(fn_val, "no-frame-pointer-elim-non-leaf", nullptr);
    }

    LLVMBasicBlockRef prev_block = LLVMGetInsertBlock(g->builder);
    LLVMValueRef prev_debug_location = LLVMGetCurrentDebugLocation(g->builder);
    ZigFn *prev_cur_fn = g->cur_fn;
    LLVMValueRef prev_cur_fn_val = g->cur_fn_val;

    LLVMBasicBlockRef entry_block = LLVMAppendBasicBlock(fn_val, "Entry");
    LLVMPositionBuilderAtEnd(g->builder, entry_block);
    ZigLLVMClearCurrentDebugLocation(g->builder);
    g->cur_fn = nullptr;
    g->cur_fn_val = fn_val;

    size_t field_count = enum_type->data.enumeration.src_field_count;
    LLVMBasicBlockRef bad_value_block = LLVMAppendBasicBlock(g->cur_fn_val, "BadValue");
    LLVMValueRef tag_int_value = LLVMGetParam(fn_val, 0);
    LLVMValueRef switch_instr = LLVMBuildSwitch(g->builder, tag_int_value, bad_value_block, field_count);


    ZigType *usize = g->builtin_types.entry_usize;
    LLVMValueRef array_ptr_indices[] = {
        LLVMConstNull(usize->llvm_type),
        LLVMConstNull(usize->llvm_type),
    };

    for (size_t field_i = 0; field_i < field_count; field_i += 1) {
        Buf *name = enum_type->data.enumeration.fields[field_i].name;
        LLVMValueRef str_init = LLVMConstString(buf_ptr(name), (unsigned)buf_len(name), true);
        LLVMValueRef str_global = LLVMAddGlobal(g->module, LLVMTypeOf(str_init), "");
        LLVMSetInitializer(str_global, str_init);
        LLVMSetLinkage(str_global, LLVMPrivateLinkage);
        LLVMSetGlobalConstant(str_global, true);
        LLVMSetUnnamedAddr(str_global, true);
        LLVMSetAlignment(str_global, LLVMABIAlignmentOfType(g->target_data_ref, LLVMTypeOf(str_init)));

        LLVMValueRef fields[] = {
            LLVMConstGEP(str_global, array_ptr_indices, 2),
            LLVMConstInt(g->builtin_types.entry_usize->llvm_type, buf_len(name), false),
        };
        LLVMValueRef slice_init_value = LLVMConstNamedStruct(get_llvm_type(g, u8_slice_type), fields, 2);

        LLVMValueRef slice_global = LLVMAddGlobal(g->module, LLVMTypeOf(slice_init_value), "");
        LLVMSetInitializer(slice_global, slice_init_value);
        LLVMSetLinkage(slice_global, LLVMPrivateLinkage);
        LLVMSetGlobalConstant(slice_global, true);
        LLVMSetUnnamedAddr(slice_global, true);
        LLVMSetAlignment(slice_global, LLVMABIAlignmentOfType(g->target_data_ref, LLVMTypeOf(slice_init_value)));

        LLVMBasicBlockRef return_block = LLVMAppendBasicBlock(g->cur_fn_val, "Name");
        LLVMValueRef this_tag_int_value = bigint_to_llvm_const(get_llvm_type(g, tag_int_type),
                &enum_type->data.enumeration.fields[field_i].value);
        LLVMAddCase(switch_instr, this_tag_int_value, return_block);

        LLVMPositionBuilderAtEnd(g->builder, return_block);
        LLVMBuildRet(g->builder, slice_global);
    }

    LLVMPositionBuilderAtEnd(g->builder, bad_value_block);
    if (g->build_mode == BuildModeDebug || g->build_mode == BuildModeSafeRelease) {
        gen_safety_crash(g, PanicMsgIdBadEnumValue);
    } else {
        LLVMBuildUnreachable(g->builder);
    }

    g->cur_fn = prev_cur_fn;
    g->cur_fn_val = prev_cur_fn_val;
    LLVMPositionBuilderAtEnd(g->builder, prev_block);
    if (!g->strip_debug_symbols) {
        LLVMSetCurrentDebugLocation(g->builder, prev_debug_location);
    }

    enum_type->data.enumeration.name_function = fn_val;
    return fn_val;
}

static LLVMValueRef ir_render_enum_tag_name(CodeGen *g, IrExecutable *executable,
        IrInstructionTagName *instruction)
{
    ZigType *enum_type = instruction->target->value.type;
    assert(enum_type->id == ZigTypeIdEnum);

    LLVMValueRef enum_name_function = get_enum_tag_name_function(g, enum_type);

    LLVMValueRef enum_tag_value = ir_llvm_value(g, instruction->target);
    return ZigLLVMBuildCall(g->builder, enum_name_function, &enum_tag_value, 1,
            get_llvm_cc(g, CallingConventionUnspecified), ZigLLVM_FnInlineAuto, "");
}

static LLVMValueRef ir_render_field_parent_ptr(CodeGen *g, IrExecutable *executable,
        IrInstructionFieldParentPtr *instruction)
{
    ZigType *container_ptr_type = instruction->base.value.type;
    assert(container_ptr_type->id == ZigTypeIdPointer);

    ZigType *container_type = container_ptr_type->data.pointer.child_type;

    size_t byte_offset = LLVMOffsetOfElement(g->target_data_ref,
            get_llvm_type(g, container_type), instruction->field->gen_index);

    LLVMValueRef field_ptr_val = ir_llvm_value(g, instruction->field_ptr);

    if (byte_offset == 0) {
        return LLVMBuildBitCast(g->builder, field_ptr_val, get_llvm_type(g, container_ptr_type), "");
    } else {
        ZigType *usize = g->builtin_types.entry_usize;

        LLVMValueRef field_ptr_int = LLVMBuildPtrToInt(g->builder, field_ptr_val, usize->llvm_type, "");

        LLVMValueRef base_ptr_int = LLVMBuildNUWSub(g->builder, field_ptr_int,
                LLVMConstInt(usize->llvm_type, byte_offset, false), "");

        return LLVMBuildIntToPtr(g->builder, base_ptr_int, get_llvm_type(g, container_ptr_type), "");
    }
}

static LLVMValueRef ir_render_align_cast(CodeGen *g, IrExecutable *executable, IrInstructionAlignCast *instruction) {
    LLVMValueRef target_val = ir_llvm_value(g, instruction->target);
    assert(target_val);

    bool want_runtime_safety = ir_want_runtime_safety(g, &instruction->base);
    if (!want_runtime_safety) {
        return target_val;
    }

    ZigType *target_type = instruction->base.value.type;
    uint32_t align_bytes;
    LLVMValueRef ptr_val;

    if (target_type->id == ZigTypeIdPointer) {
        align_bytes = get_ptr_align(g, target_type);
        ptr_val = target_val;
    } else if (target_type->id == ZigTypeIdFn) {
        align_bytes = target_type->data.fn.fn_type_id.alignment;
        ptr_val = target_val;
    } else if (target_type->id == ZigTypeIdOptional &&
            target_type->data.maybe.child_type->id == ZigTypeIdPointer)
    {
        align_bytes = get_ptr_align(g, target_type->data.maybe.child_type);
        ptr_val = target_val;
    } else if (target_type->id == ZigTypeIdOptional &&
            target_type->data.maybe.child_type->id == ZigTypeIdFn)
    {
        align_bytes = target_type->data.maybe.child_type->data.fn.fn_type_id.alignment;
        ptr_val = target_val;
    } else if (target_type->id == ZigTypeIdStruct && target_type->data.structure.is_slice) {
        ZigType *slice_ptr_type = target_type->data.structure.fields[slice_ptr_index].type_entry;
        align_bytes = get_ptr_align(g, slice_ptr_type);

        size_t ptr_index = target_type->data.structure.fields[slice_ptr_index].gen_index;
        LLVMValueRef ptr_val_ptr = LLVMBuildStructGEP(g->builder, target_val, (unsigned)ptr_index, "");
        ptr_val = gen_load_untyped(g, ptr_val_ptr, 0, false, "");
    } else {
        zig_unreachable();
    }

    assert(align_bytes != 1);

    ZigType *usize = g->builtin_types.entry_usize;
    LLVMValueRef ptr_as_int_val = LLVMBuildPtrToInt(g->builder, ptr_val, usize->llvm_type, "");
    LLVMValueRef alignment_minus_1 = LLVMConstInt(usize->llvm_type, align_bytes - 1, false);
    LLVMValueRef anded_val = LLVMBuildAnd(g->builder, ptr_as_int_val, alignment_minus_1, "");
    LLVMValueRef ok_bit = LLVMBuildICmp(g->builder, LLVMIntEQ, anded_val, LLVMConstNull(usize->llvm_type), "");

    LLVMBasicBlockRef ok_block = LLVMAppendBasicBlock(g->cur_fn_val, "AlignCastOk");
    LLVMBasicBlockRef fail_block = LLVMAppendBasicBlock(g->cur_fn_val, "AlignCastFail");

    LLVMBuildCondBr(g->builder, ok_bit, ok_block, fail_block);

    LLVMPositionBuilderAtEnd(g->builder, fail_block);
    gen_safety_crash(g, PanicMsgIdIncorrectAlignment);

    LLVMPositionBuilderAtEnd(g->builder, ok_block);

    return target_val;
}

static LLVMValueRef ir_render_error_return_trace(CodeGen *g, IrExecutable *executable,
        IrInstructionErrorReturnTrace *instruction)
{
    LLVMValueRef cur_err_ret_trace_val = get_cur_err_ret_trace_val(g, instruction->base.scope);
    if (cur_err_ret_trace_val == nullptr) {
        return LLVMConstNull(get_llvm_type(g, ptr_to_stack_trace_type(g)));
    }
    return cur_err_ret_trace_val;
}

static LLVMAtomicOrdering to_LLVMAtomicOrdering(AtomicOrder atomic_order) {
    switch (atomic_order) {
        case AtomicOrderUnordered: return LLVMAtomicOrderingUnordered;
        case AtomicOrderMonotonic: return LLVMAtomicOrderingMonotonic;
        case AtomicOrderAcquire: return LLVMAtomicOrderingAcquire;
        case AtomicOrderRelease: return LLVMAtomicOrderingRelease;
        case AtomicOrderAcqRel: return LLVMAtomicOrderingAcquireRelease;
        case AtomicOrderSeqCst: return LLVMAtomicOrderingSequentiallyConsistent;
    }
    zig_unreachable();
}

static LLVMAtomicRMWBinOp to_LLVMAtomicRMWBinOp(AtomicRmwOp op, bool is_signed) {
    switch (op) {
        case AtomicRmwOp_xchg: return LLVMAtomicRMWBinOpXchg;
        case AtomicRmwOp_add: return LLVMAtomicRMWBinOpAdd;
        case AtomicRmwOp_sub: return LLVMAtomicRMWBinOpSub;
        case AtomicRmwOp_and: return LLVMAtomicRMWBinOpAnd;
        case AtomicRmwOp_nand: return LLVMAtomicRMWBinOpNand;
        case AtomicRmwOp_or: return LLVMAtomicRMWBinOpOr;
        case AtomicRmwOp_xor: return LLVMAtomicRMWBinOpXor;
        case AtomicRmwOp_max:
            return is_signed ? LLVMAtomicRMWBinOpMax : LLVMAtomicRMWBinOpUMax;
        case AtomicRmwOp_min:
            return is_signed ? LLVMAtomicRMWBinOpMin : LLVMAtomicRMWBinOpUMin;
    }
    zig_unreachable();
}

static LLVMValueRef ir_render_cmpxchg(CodeGen *g, IrExecutable *executable, IrInstructionCmpxchgGen *instruction) {
    LLVMValueRef ptr_val = ir_llvm_value(g, instruction->ptr);
    LLVMValueRef cmp_val = ir_llvm_value(g, instruction->cmp_value);
    LLVMValueRef new_val = ir_llvm_value(g, instruction->new_value);

    LLVMAtomicOrdering success_order = to_LLVMAtomicOrdering(instruction->success_order);
    LLVMAtomicOrdering failure_order = to_LLVMAtomicOrdering(instruction->failure_order);

    LLVMValueRef result_val = ZigLLVMBuildCmpXchg(g->builder, ptr_val, cmp_val, new_val,
            success_order, failure_order, instruction->is_weak);

    ZigType *optional_type = instruction->base.value.type;
    assert(optional_type->id == ZigTypeIdOptional);
    ZigType *child_type = optional_type->data.maybe.child_type;

    if (!handle_is_ptr(optional_type)) {
        LLVMValueRef payload_val = LLVMBuildExtractValue(g->builder, result_val, 0, "");
        LLVMValueRef success_bit = LLVMBuildExtractValue(g->builder, result_val, 1, "");
        return LLVMBuildSelect(g->builder, success_bit, LLVMConstNull(get_llvm_type(g, child_type)), payload_val, "");
    }

    // When the cmpxchg is discarded, the result location will have no bits.
    if (!type_has_bits(instruction->result_loc->value.type)) {
        return nullptr;
    }

    LLVMValueRef result_loc = ir_llvm_value(g, instruction->result_loc);
    src_assert(result_loc != nullptr, instruction->base.source_node);
    src_assert(type_has_bits(child_type), instruction->base.source_node);

    LLVMValueRef payload_val = LLVMBuildExtractValue(g->builder, result_val, 0, "");
    LLVMValueRef val_ptr = LLVMBuildStructGEP(g->builder, result_loc, maybe_child_index, "");
    gen_assign_raw(g, val_ptr, get_pointer_to_type(g, child_type, false), payload_val);

    LLVMValueRef success_bit = LLVMBuildExtractValue(g->builder, result_val, 1, "");
    LLVMValueRef nonnull_bit = LLVMBuildNot(g->builder, success_bit, "");
    LLVMValueRef maybe_ptr = LLVMBuildStructGEP(g->builder, result_loc, maybe_null_index, "");
    gen_store_untyped(g, nonnull_bit, maybe_ptr, 0, false);
    return result_loc;
}

static LLVMValueRef ir_render_fence(CodeGen *g, IrExecutable *executable, IrInstructionFence *instruction) {
    LLVMAtomicOrdering atomic_order = to_LLVMAtomicOrdering(instruction->order);
    LLVMBuildFence(g->builder, atomic_order, false, "");
    return nullptr;
}

static LLVMValueRef ir_render_truncate(CodeGen *g, IrExecutable *executable, IrInstructionTruncate *instruction) {
    LLVMValueRef target_val = ir_llvm_value(g, instruction->target);
    ZigType *dest_type = instruction->base.value.type;
    ZigType *src_type = instruction->target->value.type;
    if (dest_type == src_type) {
        // no-op
        return target_val;
    } if (src_type->data.integral.bit_count == dest_type->data.integral.bit_count) {
        return LLVMBuildBitCast(g->builder, target_val, get_llvm_type(g, dest_type), "");
    } else {
        LLVMValueRef target_val = ir_llvm_value(g, instruction->target);
        return LLVMBuildTrunc(g->builder, target_val, get_llvm_type(g, dest_type), "");
    }
}

static LLVMValueRef ir_render_memset(CodeGen *g, IrExecutable *executable, IrInstructionMemset *instruction) {
    LLVMValueRef dest_ptr = ir_llvm_value(g, instruction->dest_ptr);
    LLVMValueRef len_val = ir_llvm_value(g, instruction->count);

    LLVMTypeRef ptr_u8 = LLVMPointerType(LLVMInt8Type(), 0);
    LLVMValueRef dest_ptr_casted = LLVMBuildBitCast(g->builder, dest_ptr, ptr_u8, "");

    ZigType *ptr_type = instruction->dest_ptr->value.type;
    assert(ptr_type->id == ZigTypeIdPointer);

    bool val_is_undef = value_is_all_undef(g, &instruction->byte->value);
    LLVMValueRef fill_char;
    if (val_is_undef) {
        fill_char = LLVMConstInt(LLVMInt8Type(), 0xaa, false);
    } else {
        fill_char = ir_llvm_value(g, instruction->byte);
    }
    ZigLLVMBuildMemSet(g->builder, dest_ptr_casted, fill_char, len_val, get_ptr_align(g, ptr_type),
            ptr_type->data.pointer.is_volatile);

    if (val_is_undef && want_valgrind_support(g)) {
        gen_valgrind_undef(g, dest_ptr_casted, len_val);
    }
    return nullptr;
}

static LLVMValueRef ir_render_memcpy(CodeGen *g, IrExecutable *executable, IrInstructionMemcpy *instruction) {
    LLVMValueRef dest_ptr = ir_llvm_value(g, instruction->dest_ptr);
    LLVMValueRef src_ptr = ir_llvm_value(g, instruction->src_ptr);
    LLVMValueRef len_val = ir_llvm_value(g, instruction->count);

    LLVMTypeRef ptr_u8 = LLVMPointerType(LLVMInt8Type(), 0);

    LLVMValueRef dest_ptr_casted = LLVMBuildBitCast(g->builder, dest_ptr, ptr_u8, "");
    LLVMValueRef src_ptr_casted = LLVMBuildBitCast(g->builder, src_ptr, ptr_u8, "");

    ZigType *dest_ptr_type = instruction->dest_ptr->value.type;
    ZigType *src_ptr_type = instruction->src_ptr->value.type;

    assert(dest_ptr_type->id == ZigTypeIdPointer);
    assert(src_ptr_type->id == ZigTypeIdPointer);

    bool is_volatile = (dest_ptr_type->data.pointer.is_volatile || src_ptr_type->data.pointer.is_volatile);
    ZigLLVMBuildMemCpy(g->builder, dest_ptr_casted, get_ptr_align(g, dest_ptr_type),
            src_ptr_casted, get_ptr_align(g, src_ptr_type), len_val, is_volatile);
    return nullptr;
}

static LLVMValueRef ir_render_slice(CodeGen *g, IrExecutable *executable, IrInstructionSliceGen *instruction) {
    LLVMValueRef array_ptr_ptr = ir_llvm_value(g, instruction->ptr);
    ZigType *array_ptr_type = instruction->ptr->value.type;
    assert(array_ptr_type->id == ZigTypeIdPointer);
    ZigType *array_type = array_ptr_type->data.pointer.child_type;
    LLVMValueRef array_ptr = get_handle_value(g, array_ptr_ptr, array_type, array_ptr_type);

    LLVMValueRef tmp_struct_ptr = ir_llvm_value(g, instruction->result_loc);

    bool want_runtime_safety = instruction->safety_check_on && ir_want_runtime_safety(g, &instruction->base);

    if (array_type->id == ZigTypeIdArray ||
        (array_type->id == ZigTypeIdPointer && array_type->data.pointer.ptr_len == PtrLenSingle))
    {
        if (array_type->id == ZigTypeIdPointer) {
            array_type = array_type->data.pointer.child_type;
        }
        LLVMValueRef start_val = ir_llvm_value(g, instruction->start);
        LLVMValueRef end_val;
        if (instruction->end) {
            end_val = ir_llvm_value(g, instruction->end);
        } else {
            end_val = LLVMConstInt(g->builtin_types.entry_usize->llvm_type, array_type->data.array.len, false);
        }
        if (want_runtime_safety) {
            if (instruction->start->value.special == ConstValSpecialRuntime || instruction->end) {
                add_bounds_check(g, start_val, LLVMIntEQ, nullptr, LLVMIntULE, end_val);
            }
            if (instruction->end) {
                LLVMValueRef array_end = LLVMConstInt(g->builtin_types.entry_usize->llvm_type,
                        array_type->data.array.len, false);
                add_bounds_check(g, end_val, LLVMIntEQ, nullptr, LLVMIntULE, array_end);
            }
        }
        if (!type_has_bits(array_type)) {
            LLVMValueRef len_field_ptr = LLVMBuildStructGEP(g->builder, tmp_struct_ptr, slice_len_index, "");

            // TODO if runtime safety is on, store 0xaaaaaaa in ptr field
            LLVMValueRef len_value = LLVMBuildNSWSub(g->builder, end_val, start_val, "");
            gen_store_untyped(g, len_value, len_field_ptr, 0, false);
            return tmp_struct_ptr;
        }


        LLVMValueRef ptr_field_ptr = LLVMBuildStructGEP(g->builder, tmp_struct_ptr, slice_ptr_index, "");
        LLVMValueRef indices[] = {
            LLVMConstNull(g->builtin_types.entry_usize->llvm_type),
            start_val,
        };
        LLVMValueRef slice_start_ptr = LLVMBuildInBoundsGEP(g->builder, array_ptr, indices, 2, "");
        gen_store_untyped(g, slice_start_ptr, ptr_field_ptr, 0, false);

        LLVMValueRef len_field_ptr = LLVMBuildStructGEP(g->builder, tmp_struct_ptr, slice_len_index, "");
        LLVMValueRef len_value = LLVMBuildNSWSub(g->builder, end_val, start_val, "");
        gen_store_untyped(g, len_value, len_field_ptr, 0, false);

        return tmp_struct_ptr;
    } else if (array_type->id == ZigTypeIdPointer) {
        assert(array_type->data.pointer.ptr_len != PtrLenSingle);
        LLVMValueRef start_val = ir_llvm_value(g, instruction->start);
        LLVMValueRef end_val = ir_llvm_value(g, instruction->end);

        if (want_runtime_safety) {
            add_bounds_check(g, start_val, LLVMIntEQ, nullptr, LLVMIntULE, end_val);
        }

        if (type_has_bits(array_type)) {
            size_t gen_ptr_index = instruction->base.value.type->data.structure.fields[slice_ptr_index].gen_index;
            LLVMValueRef ptr_field_ptr = LLVMBuildStructGEP(g->builder, tmp_struct_ptr, gen_ptr_index, "");
            LLVMValueRef slice_start_ptr = LLVMBuildInBoundsGEP(g->builder, array_ptr, &start_val, 1, "");
            gen_store_untyped(g, slice_start_ptr, ptr_field_ptr, 0, false);
        }

        size_t gen_len_index = instruction->base.value.type->data.structure.fields[slice_len_index].gen_index;
        LLVMValueRef len_field_ptr = LLVMBuildStructGEP(g->builder, tmp_struct_ptr, gen_len_index, "");
        LLVMValueRef len_value = LLVMBuildNSWSub(g->builder, end_val, start_val, "");
        gen_store_untyped(g, len_value, len_field_ptr, 0, false);

        return tmp_struct_ptr;
    } else if (array_type->id == ZigTypeIdStruct) {
        assert(array_type->data.structure.is_slice);
        assert(LLVMGetTypeKind(LLVMTypeOf(array_ptr)) == LLVMPointerTypeKind);
        assert(LLVMGetTypeKind(LLVMGetElementType(LLVMTypeOf(array_ptr))) == LLVMStructTypeKind);
        assert(LLVMGetTypeKind(LLVMGetElementType(LLVMTypeOf(tmp_struct_ptr))) == LLVMStructTypeKind);

        size_t ptr_index = array_type->data.structure.fields[slice_ptr_index].gen_index;
        assert(ptr_index != SIZE_MAX);
        size_t len_index = array_type->data.structure.fields[slice_len_index].gen_index;
        assert(len_index != SIZE_MAX);

        LLVMValueRef prev_end = nullptr;
        if (!instruction->end || want_runtime_safety) {
            LLVMValueRef src_len_ptr = LLVMBuildStructGEP(g->builder, array_ptr, (unsigned)len_index, "");
            prev_end = gen_load_untyped(g, src_len_ptr, 0, false, "");
        }

        LLVMValueRef start_val = ir_llvm_value(g, instruction->start);
        LLVMValueRef end_val;
        if (instruction->end) {
            end_val = ir_llvm_value(g, instruction->end);
        } else {
            end_val = prev_end;
        }

        if (want_runtime_safety) {
            assert(prev_end);
            add_bounds_check(g, start_val, LLVMIntEQ, nullptr, LLVMIntULE, end_val);
            if (instruction->end) {
                add_bounds_check(g, end_val, LLVMIntEQ, nullptr, LLVMIntULE, prev_end);
            }
        }

        LLVMValueRef src_ptr_ptr = LLVMBuildStructGEP(g->builder, array_ptr, (unsigned)ptr_index, "");
        LLVMValueRef src_ptr = gen_load_untyped(g, src_ptr_ptr, 0, false, "");
        LLVMValueRef ptr_field_ptr = LLVMBuildStructGEP(g->builder, tmp_struct_ptr, (unsigned)ptr_index, "");
        LLVMValueRef slice_start_ptr = LLVMBuildInBoundsGEP(g->builder, src_ptr, &start_val, (unsigned)len_index, "");
        gen_store_untyped(g, slice_start_ptr, ptr_field_ptr, 0, false);

        LLVMValueRef len_field_ptr = LLVMBuildStructGEP(g->builder, tmp_struct_ptr, (unsigned)len_index, "");
        LLVMValueRef len_value = LLVMBuildNSWSub(g->builder, end_val, start_val, "");
        gen_store_untyped(g, len_value, len_field_ptr, 0, false);

        return tmp_struct_ptr;
    } else {
        zig_unreachable();
    }
}

static LLVMValueRef get_trap_fn_val(CodeGen *g) {
    if (g->trap_fn_val)
        return g->trap_fn_val;

    LLVMTypeRef fn_type = LLVMFunctionType(LLVMVoidType(), nullptr, 0, false);
    g->trap_fn_val = LLVMAddFunction(g->module, "llvm.debugtrap", fn_type);
    assert(LLVMGetIntrinsicID(g->trap_fn_val));

    return g->trap_fn_val;
}


static LLVMValueRef ir_render_breakpoint(CodeGen *g, IrExecutable *executable, IrInstructionBreakpoint *instruction) {
    LLVMBuildCall(g->builder, get_trap_fn_val(g), nullptr, 0, "");
    return nullptr;
}

static LLVMValueRef ir_render_return_address(CodeGen *g, IrExecutable *executable,
        IrInstructionReturnAddress *instruction)
{
    LLVMValueRef zero = LLVMConstNull(g->builtin_types.entry_i32->llvm_type);
    LLVMValueRef ptr_val = LLVMBuildCall(g->builder, get_return_address_fn_val(g), &zero, 1, "");
    return LLVMBuildPtrToInt(g->builder, ptr_val, g->builtin_types.entry_usize->llvm_type, "");
}

static LLVMValueRef get_frame_address_fn_val(CodeGen *g) {
    if (g->frame_address_fn_val)
        return g->frame_address_fn_val;

    ZigType *return_type = get_pointer_to_type(g, g->builtin_types.entry_u8, true);

    LLVMTypeRef fn_type = LLVMFunctionType(get_llvm_type(g, return_type),
            &g->builtin_types.entry_i32->llvm_type, 1, false);
    g->frame_address_fn_val = LLVMAddFunction(g->module, "llvm.frameaddress", fn_type);
    assert(LLVMGetIntrinsicID(g->frame_address_fn_val));

    return g->frame_address_fn_val;
}

static LLVMValueRef ir_render_frame_address(CodeGen *g, IrExecutable *executable,
        IrInstructionFrameAddress *instruction)
{
    LLVMValueRef zero = LLVMConstNull(g->builtin_types.entry_i32->llvm_type);
    LLVMValueRef ptr_val = LLVMBuildCall(g->builder, get_frame_address_fn_val(g), &zero, 1, "");
    return LLVMBuildPtrToInt(g->builder, ptr_val, g->builtin_types.entry_usize->llvm_type, "");
}

static LLVMValueRef ir_render_handle(CodeGen *g, IrExecutable *executable, IrInstructionFrameHandle *instruction) {
    return g->cur_frame_ptr;
}

static LLVMValueRef render_shl_with_overflow(CodeGen *g, IrInstructionOverflowOp *instruction) {
    ZigType *int_type = instruction->result_ptr_type;
    assert(int_type->id == ZigTypeIdInt);

    LLVMValueRef op1 = ir_llvm_value(g, instruction->op1);
    LLVMValueRef op2 = ir_llvm_value(g, instruction->op2);
    LLVMValueRef ptr_result = ir_llvm_value(g, instruction->result_ptr);

    LLVMValueRef op2_casted = gen_widen_or_shorten(g, false, instruction->op2->value.type,
            instruction->op1->value.type, op2);

    LLVMValueRef result = LLVMBuildShl(g->builder, op1, op2_casted, "");
    LLVMValueRef orig_val;
    if (int_type->data.integral.is_signed) {
        orig_val = LLVMBuildAShr(g->builder, result, op2_casted, "");
    } else {
        orig_val = LLVMBuildLShr(g->builder, result, op2_casted, "");
    }
    LLVMValueRef overflow_bit = LLVMBuildICmp(g->builder, LLVMIntNE, op1, orig_val, "");

    gen_store(g, result, ptr_result, instruction->result_ptr->value.type);

    return overflow_bit;
}

static LLVMValueRef ir_render_overflow_op(CodeGen *g, IrExecutable *executable, IrInstructionOverflowOp *instruction) {
    AddSubMul add_sub_mul;
    switch (instruction->op) {
        case IrOverflowOpAdd:
            add_sub_mul = AddSubMulAdd;
            break;
        case IrOverflowOpSub:
            add_sub_mul = AddSubMulSub;
            break;
        case IrOverflowOpMul:
            add_sub_mul = AddSubMulMul;
            break;
        case IrOverflowOpShl:
            return render_shl_with_overflow(g, instruction);
    }

    ZigType *int_type = instruction->result_ptr_type;
    assert(int_type->id == ZigTypeIdInt);

    LLVMValueRef fn_val = get_int_overflow_fn(g, int_type, add_sub_mul);

    LLVMValueRef op1 = ir_llvm_value(g, instruction->op1);
    LLVMValueRef op2 = ir_llvm_value(g, instruction->op2);
    LLVMValueRef ptr_result = ir_llvm_value(g, instruction->result_ptr);

    LLVMValueRef params[] = {
        op1,
        op2,
    };

    LLVMValueRef result_struct = LLVMBuildCall(g->builder, fn_val, params, 2, "");
    LLVMValueRef result = LLVMBuildExtractValue(g->builder, result_struct, 0, "");
    LLVMValueRef overflow_bit = LLVMBuildExtractValue(g->builder, result_struct, 1, "");
    gen_store(g, result, ptr_result, instruction->result_ptr->value.type);

    return overflow_bit;
}

static LLVMValueRef ir_render_test_err(CodeGen *g, IrExecutable *executable, IrInstructionTestErrGen *instruction) {
    ZigType *err_union_type = instruction->err_union->value.type;
    ZigType *payload_type = err_union_type->data.error_union.payload_type;
    LLVMValueRef err_union_handle = ir_llvm_value(g, instruction->err_union);

    LLVMValueRef err_val;
    if (type_has_bits(payload_type)) {
        LLVMValueRef err_val_ptr = LLVMBuildStructGEP(g->builder, err_union_handle, err_union_err_index, "");
        err_val = gen_load_untyped(g, err_val_ptr, 0, false, "");
    } else {
        err_val = err_union_handle;
    }

    LLVMValueRef zero = LLVMConstNull(get_llvm_type(g, g->err_tag_type));
    return LLVMBuildICmp(g->builder, LLVMIntNE, err_val, zero, "");
}

static LLVMValueRef ir_render_unwrap_err_code(CodeGen *g, IrExecutable *executable,
        IrInstructionUnwrapErrCode *instruction)
{
    if (instruction->base.value.special != ConstValSpecialRuntime)
        return nullptr;

    ZigType *ptr_type = instruction->err_union_ptr->value.type;
    assert(ptr_type->id == ZigTypeIdPointer);
    ZigType *err_union_type = ptr_type->data.pointer.child_type;
    ZigType *payload_type = err_union_type->data.error_union.payload_type;
    LLVMValueRef err_union_ptr = ir_llvm_value(g, instruction->err_union_ptr);
    if (!type_has_bits(payload_type)) {
        return err_union_ptr;
    } else {
        // TODO assign undef to the payload
        LLVMValueRef err_union_handle = get_handle_value(g, err_union_ptr, err_union_type, ptr_type);
        return LLVMBuildStructGEP(g->builder, err_union_handle, err_union_err_index, "");
    }
}

static LLVMValueRef ir_render_unwrap_err_payload(CodeGen *g, IrExecutable *executable,
        IrInstructionUnwrapErrPayload *instruction)
{
    if (instruction->base.value.special != ConstValSpecialRuntime)
        return nullptr;

    bool want_safety = instruction->safety_check_on && ir_want_runtime_safety(g, &instruction->base) &&
        g->errors_by_index.length > 1;
    if (!want_safety && !type_has_bits(instruction->base.value.type))
        return nullptr;
    ZigType *ptr_type = instruction->value->value.type;
    assert(ptr_type->id == ZigTypeIdPointer);
    ZigType *err_union_type = ptr_type->data.pointer.child_type;
    ZigType *payload_type = err_union_type->data.error_union.payload_type;
    LLVMValueRef err_union_ptr = ir_llvm_value(g, instruction->value);
    LLVMValueRef err_union_handle = get_handle_value(g, err_union_ptr, err_union_type, ptr_type);

    if (!type_has_bits(err_union_type->data.error_union.err_set_type)) {
        return err_union_handle;
    }

    if (want_safety) {
        LLVMValueRef err_val;
        if (type_has_bits(payload_type)) {
            LLVMValueRef err_val_ptr = LLVMBuildStructGEP(g->builder, err_union_handle, err_union_err_index, "");
            err_val = gen_load_untyped(g, err_val_ptr, 0, false, "");
        } else {
            err_val = err_union_handle;
        }
        LLVMValueRef zero = LLVMConstNull(get_llvm_type(g, g->err_tag_type));
        LLVMValueRef cond_val = LLVMBuildICmp(g->builder, LLVMIntEQ, err_val, zero, "");
        LLVMBasicBlockRef err_block = LLVMAppendBasicBlock(g->cur_fn_val, "UnwrapErrError");
        LLVMBasicBlockRef ok_block = LLVMAppendBasicBlock(g->cur_fn_val, "UnwrapErrOk");
        LLVMBuildCondBr(g->builder, cond_val, ok_block, err_block);

        LLVMPositionBuilderAtEnd(g->builder, err_block);
        gen_safety_crash_for_err(g, err_val, instruction->base.scope);

        LLVMPositionBuilderAtEnd(g->builder, ok_block);
    }

    if (type_has_bits(payload_type)) {
        if (instruction->initializing) {
            LLVMValueRef err_tag_ptr = LLVMBuildStructGEP(g->builder, err_union_handle, err_union_err_index, "");
            LLVMValueRef ok_err_val = LLVMConstNull(get_llvm_type(g, g->err_tag_type));
            gen_store_untyped(g, ok_err_val, err_tag_ptr, 0, false);
        }
        return LLVMBuildStructGEP(g->builder, err_union_handle, err_union_payload_index, "");
    } else {
        return nullptr;
    }
}

static LLVMValueRef ir_render_optional_wrap(CodeGen *g, IrExecutable *executable, IrInstructionOptionalWrap *instruction) {
    ZigType *wanted_type = instruction->base.value.type;

    assert(wanted_type->id == ZigTypeIdOptional);

    ZigType *child_type = wanted_type->data.maybe.child_type;

    if (!type_has_bits(child_type)) {
        LLVMValueRef result = LLVMConstAllOnes(LLVMInt1Type());
        if (instruction->result_loc != nullptr) {
            LLVMValueRef result_loc = ir_llvm_value(g, instruction->result_loc);
            gen_store_untyped(g, result, result_loc, 0, false);
        }
        return result;
    }

    LLVMValueRef payload_val = ir_llvm_value(g, instruction->operand);
    if (!handle_is_ptr(wanted_type)) {
        if (instruction->result_loc != nullptr) {
            LLVMValueRef result_loc = ir_llvm_value(g, instruction->result_loc);
            gen_store_untyped(g, payload_val, result_loc, 0, false);
        }
        return payload_val;
    }

    LLVMValueRef result_loc = ir_llvm_value(g, instruction->result_loc);

    LLVMValueRef val_ptr = LLVMBuildStructGEP(g->builder, result_loc, maybe_child_index, "");
    // child_type and instruction->value->value.type may differ by constness
    gen_assign_raw(g, val_ptr, get_pointer_to_type(g, child_type, false), payload_val);
    LLVMValueRef maybe_ptr = LLVMBuildStructGEP(g->builder, result_loc, maybe_null_index, "");
    gen_store_untyped(g, LLVMConstAllOnes(LLVMInt1Type()), maybe_ptr, 0, false);

    return result_loc;
}

static LLVMValueRef ir_render_err_wrap_code(CodeGen *g, IrExecutable *executable, IrInstructionErrWrapCode *instruction) {
    ZigType *wanted_type = instruction->base.value.type;

    assert(wanted_type->id == ZigTypeIdErrorUnion);

    LLVMValueRef err_val = ir_llvm_value(g, instruction->operand);

    if (!handle_is_ptr(wanted_type))
        return err_val;

    LLVMValueRef result_loc = ir_llvm_value(g, instruction->result_loc);

    LLVMValueRef err_tag_ptr = LLVMBuildStructGEP(g->builder, result_loc, err_union_err_index, "");
    gen_store_untyped(g, err_val, err_tag_ptr, 0, false);

    // TODO store undef to the payload

    return result_loc;
}

static LLVMValueRef ir_render_err_wrap_payload(CodeGen *g, IrExecutable *executable, IrInstructionErrWrapPayload *instruction) {
    ZigType *wanted_type = instruction->base.value.type;

    assert(wanted_type->id == ZigTypeIdErrorUnion);

    ZigType *payload_type = wanted_type->data.error_union.payload_type;
    ZigType *err_set_type = wanted_type->data.error_union.err_set_type;

    if (!type_has_bits(err_set_type)) {
        return ir_llvm_value(g, instruction->operand);
    }

    LLVMValueRef ok_err_val = LLVMConstNull(get_llvm_type(g, g->err_tag_type));

    if (!type_has_bits(payload_type))
        return ok_err_val;


    LLVMValueRef result_loc = ir_llvm_value(g, instruction->result_loc);

    LLVMValueRef payload_val = ir_llvm_value(g, instruction->operand);

    LLVMValueRef err_tag_ptr = LLVMBuildStructGEP(g->builder, result_loc, err_union_err_index, "");
    gen_store_untyped(g, ok_err_val, err_tag_ptr, 0, false);

    LLVMValueRef payload_ptr = LLVMBuildStructGEP(g->builder, result_loc, err_union_payload_index, "");
    gen_assign_raw(g, payload_ptr, get_pointer_to_type(g, payload_type, false), payload_val);

    return result_loc;
}

static LLVMValueRef ir_render_union_tag(CodeGen *g, IrExecutable *executable, IrInstructionUnionTag *instruction) {
    ZigType *union_type = instruction->value->value.type;

    ZigType *tag_type = union_type->data.unionation.tag_type;
    if (!type_has_bits(tag_type))
        return nullptr;

    LLVMValueRef union_val = ir_llvm_value(g, instruction->value);
    if (union_type->data.unionation.gen_field_count == 0)
        return union_val;

    assert(union_type->data.unionation.gen_tag_index != SIZE_MAX);
    LLVMValueRef tag_field_ptr = LLVMBuildStructGEP(g->builder, union_val,
            union_type->data.unionation.gen_tag_index, "");
    ZigType *ptr_type = get_pointer_to_type(g, tag_type, false);
    return get_handle_value(g, tag_field_ptr, tag_type, ptr_type);
}

static LLVMValueRef ir_render_panic(CodeGen *g, IrExecutable *executable, IrInstructionPanic *instruction) {
    gen_panic(g, ir_llvm_value(g, instruction->msg), get_cur_err_ret_trace_val(g, instruction->base.scope));
    return nullptr;
}

static LLVMValueRef ir_render_atomic_rmw(CodeGen *g, IrExecutable *executable,
        IrInstructionAtomicRmw *instruction)
{
    bool is_signed;
    ZigType *operand_type = instruction->operand->value.type;
    if (operand_type->id == ZigTypeIdInt) {
        is_signed = operand_type->data.integral.is_signed;
    } else {
        is_signed = false;
    }
    LLVMAtomicRMWBinOp op = to_LLVMAtomicRMWBinOp(instruction->resolved_op, is_signed);
    LLVMAtomicOrdering ordering = to_LLVMAtomicOrdering(instruction->resolved_ordering);
    LLVMValueRef ptr = ir_llvm_value(g, instruction->ptr);
    LLVMValueRef operand = ir_llvm_value(g, instruction->operand);

    if (get_codegen_ptr_type(operand_type) == nullptr) {
        return LLVMBuildAtomicRMW(g->builder, op, ptr, operand, ordering, g->is_single_threaded);
    }

    // it's a pointer but we need to treat it as an int
    LLVMValueRef casted_ptr = LLVMBuildBitCast(g->builder, ptr,
        LLVMPointerType(g->builtin_types.entry_usize->llvm_type, 0), "");
    LLVMValueRef casted_operand = LLVMBuildPtrToInt(g->builder, operand, g->builtin_types.entry_usize->llvm_type, "");
    LLVMValueRef uncasted_result = LLVMBuildAtomicRMW(g->builder, op, casted_ptr, casted_operand, ordering,
            g->is_single_threaded);
    return LLVMBuildIntToPtr(g->builder, uncasted_result, get_llvm_type(g, operand_type), "");
}

static LLVMValueRef ir_render_atomic_load(CodeGen *g, IrExecutable *executable,
        IrInstructionAtomicLoad *instruction)
{
    LLVMAtomicOrdering ordering = to_LLVMAtomicOrdering(instruction->resolved_ordering);
    LLVMValueRef ptr = ir_llvm_value(g, instruction->ptr);
    LLVMValueRef load_inst = gen_load(g, ptr, instruction->ptr->value.type, "");
    LLVMSetOrdering(load_inst, ordering);
    return load_inst;
}

static LLVMValueRef ir_render_float_op(CodeGen *g, IrExecutable *executable, IrInstructionFloatOp *instruction) {
    LLVMValueRef op = ir_llvm_value(g, instruction->op1);
    assert(instruction->base.value.type->id == ZigTypeIdFloat);
    LLVMValueRef fn_val = get_float_fn(g, instruction->base.value.type, ZigLLVMFnIdFloatOp, instruction->op);
    return LLVMBuildCall(g->builder, fn_val, &op, 1, "");
}

static LLVMValueRef ir_render_mul_add(CodeGen *g, IrExecutable *executable, IrInstructionMulAdd *instruction) {
    LLVMValueRef op1 = ir_llvm_value(g, instruction->op1);
    LLVMValueRef op2 = ir_llvm_value(g, instruction->op2);
    LLVMValueRef op3 = ir_llvm_value(g, instruction->op3);
    assert(instruction->base.value.type->id == ZigTypeIdFloat ||
           instruction->base.value.type->id == ZigTypeIdVector);
    LLVMValueRef fn_val = get_float_fn(g, instruction->base.value.type, ZigLLVMFnIdFMA, BuiltinFnIdMulAdd);
    LLVMValueRef args[3] = {
        op1,
        op2,
        op3,
    };
    return LLVMBuildCall(g->builder, fn_val, args, 3, "");
}

static LLVMValueRef ir_render_bswap(CodeGen *g, IrExecutable *executable, IrInstructionBswap *instruction) {
    LLVMValueRef op = ir_llvm_value(g, instruction->op);
    ZigType *int_type = instruction->base.value.type;
    assert(int_type->id == ZigTypeIdInt);
    if (int_type->data.integral.bit_count % 16 == 0) {
        LLVMValueRef fn_val = get_int_builtin_fn(g, instruction->base.value.type, BuiltinFnIdBswap);
        return LLVMBuildCall(g->builder, fn_val, &op, 1, "");
    }
    // Not an even number of bytes, so we zext 1 byte, then bswap, shift right 1 byte, truncate
    ZigType *extended_type = get_int_type(g, int_type->data.integral.is_signed,
            int_type->data.integral.bit_count + 8);
    // aabbcc
    LLVMValueRef extended = LLVMBuildZExt(g->builder, op, get_llvm_type(g, extended_type), "");
    // 00aabbcc
    LLVMValueRef fn_val = get_int_builtin_fn(g, extended_type, BuiltinFnIdBswap);
    LLVMValueRef swapped = LLVMBuildCall(g->builder, fn_val, &extended, 1, "");
    // ccbbaa00
    LLVMValueRef shifted = ZigLLVMBuildLShrExact(g->builder, swapped,
            LLVMConstInt(get_llvm_type(g, extended_type), 8, false), "");
    // 00ccbbaa
    return LLVMBuildTrunc(g->builder, shifted, get_llvm_type(g, int_type), "");
}

static LLVMValueRef ir_render_bit_reverse(CodeGen *g, IrExecutable *executable, IrInstructionBitReverse *instruction) {
    LLVMValueRef op = ir_llvm_value(g, instruction->op);
    ZigType *int_type = instruction->base.value.type;
    assert(int_type->id == ZigTypeIdInt);
    LLVMValueRef fn_val = get_int_builtin_fn(g, instruction->base.value.type, BuiltinFnIdBitReverse);
    return LLVMBuildCall(g->builder, fn_val, &op, 1, "");
}

static LLVMValueRef ir_render_vector_to_array(CodeGen *g, IrExecutable *executable,
        IrInstructionVectorToArray *instruction)
{
    ZigType *array_type = instruction->base.value.type;
    assert(array_type->id == ZigTypeIdArray);
    assert(handle_is_ptr(array_type));
    LLVMValueRef result_loc = ir_llvm_value(g, instruction->result_loc);
    LLVMValueRef vector = ir_llvm_value(g, instruction->vector);
    LLVMValueRef casted_ptr = LLVMBuildBitCast(g->builder, result_loc,
            LLVMPointerType(get_llvm_type(g, instruction->vector->value.type), 0), "");
    uint32_t alignment = get_ptr_align(g, instruction->result_loc->value.type);
    gen_store_untyped(g, vector, casted_ptr, alignment, false);
    return result_loc;
}

static LLVMValueRef ir_render_array_to_vector(CodeGen *g, IrExecutable *executable,
        IrInstructionArrayToVector *instruction)
{
    ZigType *vector_type = instruction->base.value.type;
    assert(vector_type->id == ZigTypeIdVector);
    assert(!handle_is_ptr(vector_type));
    LLVMValueRef array_ptr = ir_llvm_value(g, instruction->array);
    LLVMValueRef casted_ptr = LLVMBuildBitCast(g->builder, array_ptr,
            LLVMPointerType(get_llvm_type(g, vector_type), 0), "");
    ZigType *array_type = instruction->array->value.type;
    assert(array_type->id == ZigTypeIdArray);
    uint32_t alignment = get_abi_alignment(g, array_type->data.array.child_type);
    return gen_load_untyped(g, casted_ptr, alignment, false, "");
}

static LLVMValueRef ir_render_assert_zero(CodeGen *g, IrExecutable *executable,
        IrInstructionAssertZero *instruction)
{
    LLVMValueRef target = ir_llvm_value(g, instruction->target);
    ZigType *int_type = instruction->target->value.type;
    if (ir_want_runtime_safety(g, &instruction->base)) {
        return gen_assert_zero(g, target, int_type);
    }
    return nullptr;
}

static LLVMValueRef ir_render_assert_non_null(CodeGen *g, IrExecutable *executable,
        IrInstructionAssertNonNull *instruction)
{
    LLVMValueRef target = ir_llvm_value(g, instruction->target);
    ZigType *target_type = instruction->target->value.type;

    if (target_type->id == ZigTypeIdPointer) {
        assert(target_type->data.pointer.ptr_len == PtrLenC);
        LLVMValueRef non_null_bit = LLVMBuildICmp(g->builder, LLVMIntNE, target,
                LLVMConstNull(get_llvm_type(g, target_type)), "");

        LLVMBasicBlockRef fail_block = LLVMAppendBasicBlock(g->cur_fn_val, "AssertNonNullFail");
        LLVMBasicBlockRef ok_block = LLVMAppendBasicBlock(g->cur_fn_val, "AssertNonNullOk");
        LLVMBuildCondBr(g->builder, non_null_bit, ok_block, fail_block);

        LLVMPositionBuilderAtEnd(g->builder, fail_block);
        gen_assertion(g, PanicMsgIdUnwrapOptionalFail, &instruction->base);

        LLVMPositionBuilderAtEnd(g->builder, ok_block);
    } else {
        zig_unreachable();
    }
    return nullptr;
}

static LLVMValueRef ir_render_suspend_begin(CodeGen *g, IrExecutable *executable,
        IrInstructionSuspendBegin *instruction)
{
    if (fn_is_async(g->cur_fn)) {
        instruction->resume_bb = gen_suspend_begin(g, "SuspendResume");
    }
    return nullptr;
}

static LLVMValueRef ir_render_suspend_finish(CodeGen *g, IrExecutable *executable,
        IrInstructionSuspendFinish *instruction)
{
    LLVMBuildRetVoid(g->builder);

    LLVMPositionBuilderAtEnd(g->builder, instruction->begin->resume_bb);
    render_async_var_decls(g, instruction->base.scope);
    return nullptr;
}

static LLVMValueRef gen_await_early_return(CodeGen *g, IrInstruction *source_instr,
        LLVMValueRef target_frame_ptr, ZigType *result_type, ZigType *ptr_result_type,
        LLVMValueRef result_loc, bool non_async)
{
    LLVMTypeRef usize_type_ref = g->builtin_types.entry_usize->llvm_type;
    LLVMValueRef their_result_ptr = nullptr;
    if (type_has_bits(result_type) && (non_async || result_loc != nullptr)) {
        LLVMValueRef their_result_ptr_ptr = LLVMBuildStructGEP(g->builder, target_frame_ptr, frame_ret_start, "");
        their_result_ptr = LLVMBuildLoad(g->builder, their_result_ptr_ptr, "");
        if (result_loc != nullptr) {
            LLVMTypeRef ptr_u8 = LLVMPointerType(LLVMInt8Type(), 0);
            LLVMValueRef dest_ptr_casted = LLVMBuildBitCast(g->builder, result_loc, ptr_u8, "");
            LLVMValueRef src_ptr_casted = LLVMBuildBitCast(g->builder, their_result_ptr, ptr_u8, "");
            bool is_volatile = false;
            uint32_t abi_align = get_abi_alignment(g, result_type);
            LLVMValueRef byte_count_val = LLVMConstInt(usize_type_ref, type_size(g, result_type), false);
            ZigLLVMBuildMemCpy(g->builder,
                    dest_ptr_casted, abi_align,
                    src_ptr_casted, abi_align, byte_count_val, is_volatile);
        }
    }
    if (codegen_fn_has_err_ret_tracing_arg(g, result_type)) {
        LLVMValueRef their_trace_ptr_ptr = LLVMBuildStructGEP(g->builder, target_frame_ptr,
                frame_index_trace_arg(g, result_type), "");
        LLVMValueRef src_trace_ptr = LLVMBuildLoad(g->builder, their_trace_ptr_ptr, "");
        LLVMValueRef dest_trace_ptr = get_cur_err_ret_trace_val(g, source_instr->scope);
        LLVMValueRef args[] = { dest_trace_ptr, src_trace_ptr };
        ZigLLVMBuildCall(g->builder, get_merge_err_ret_traces_fn_val(g), args, 2,
                get_llvm_cc(g, CallingConventionUnspecified), ZigLLVM_FnInlineAuto, "");
    }
    if (non_async && type_has_bits(result_type)) {
        LLVMValueRef result_ptr = (result_loc == nullptr) ? their_result_ptr : result_loc;
        return get_handle_value(g, result_ptr, result_type, ptr_result_type);
    } else {
        return nullptr;
    }
}

static LLVMValueRef ir_render_await(CodeGen *g, IrExecutable *executable, IrInstructionAwaitGen *instruction) {
    LLVMTypeRef usize_type_ref = g->builtin_types.entry_usize->llvm_type;
    LLVMValueRef zero = LLVMConstNull(usize_type_ref);
    LLVMValueRef target_frame_ptr = ir_llvm_value(g, instruction->frame);
    ZigType *result_type = instruction->base.value.type;
    ZigType *ptr_result_type = get_pointer_to_type(g, result_type, true);

    LLVMValueRef result_loc = (instruction->result_loc == nullptr) ?
        nullptr : ir_llvm_value(g, instruction->result_loc);

    if (instruction->target_fn != nullptr && !fn_is_async(instruction->target_fn)) {
        return gen_await_early_return(g, &instruction->base, target_frame_ptr, result_type,
                ptr_result_type, result_loc, true);
    }

    // Prepare to be suspended
    LLVMBasicBlockRef resume_bb = gen_suspend_begin(g, "AwaitResume");
    LLVMBasicBlockRef end_bb = LLVMAppendBasicBlock(g->cur_fn_val, "AwaitEnd");

    // At this point resuming the function will continue from resume_bb.
    // This code is as if it is running inside the suspend block.

    // supply the awaiter return pointer
    if (type_has_bits(result_type)) {
        LLVMValueRef awaiter_ret_ptr_ptr = LLVMBuildStructGEP(g->builder, target_frame_ptr, frame_ret_start + 1, "");
        if (result_loc == nullptr) {
            // no copy needed
            LLVMBuildStore(g->builder, LLVMConstNull(LLVMGetElementType(LLVMTypeOf(awaiter_ret_ptr_ptr))),
                    awaiter_ret_ptr_ptr);
        } else {
            LLVMBuildStore(g->builder, result_loc, awaiter_ret_ptr_ptr);
        }
    }

    // supply the error return trace pointer
    if (codegen_fn_has_err_ret_tracing_arg(g, result_type)) {
        LLVMValueRef my_err_ret_trace_val = get_cur_err_ret_trace_val(g, instruction->base.scope);
        assert(my_err_ret_trace_val != nullptr);
        LLVMValueRef err_ret_trace_ptr_ptr = LLVMBuildStructGEP(g->builder, target_frame_ptr,
                frame_index_trace_arg(g, result_type) + 1, "");
        LLVMBuildStore(g->builder, my_err_ret_trace_val, err_ret_trace_ptr_ptr);
    }

    // caller's own frame pointer
    LLVMValueRef awaiter_init_val = LLVMBuildPtrToInt(g->builder, g->cur_frame_ptr, usize_type_ref, "");
    LLVMValueRef awaiter_ptr = LLVMBuildStructGEP(g->builder, target_frame_ptr, frame_awaiter_index, "");
    LLVMValueRef prev_val = gen_maybe_atomic_op(g, LLVMAtomicRMWBinOpXchg, awaiter_ptr, awaiter_init_val,
            LLVMAtomicOrderingRelease);

    LLVMBasicBlockRef bad_await_block = LLVMAppendBasicBlock(g->cur_fn_val, "BadAwait");
    LLVMBasicBlockRef complete_suspend_block = LLVMAppendBasicBlock(g->cur_fn_val, "CompleteSuspend");
    LLVMBasicBlockRef early_return_block = LLVMAppendBasicBlock(g->cur_fn_val, "EarlyReturn");

    LLVMValueRef all_ones = LLVMConstAllOnes(usize_type_ref);
    LLVMValueRef switch_instr = LLVMBuildSwitch(g->builder, prev_val, bad_await_block, 2);

    LLVMAddCase(switch_instr, zero, complete_suspend_block);
    LLVMAddCase(switch_instr, all_ones, early_return_block);

    // We discovered that another awaiter was already here.
    LLVMPositionBuilderAtEnd(g->builder, bad_await_block);
    gen_assertion(g, PanicMsgIdBadAwait, &instruction->base);

    // Rely on the target to resume us from suspension.
    LLVMPositionBuilderAtEnd(g->builder, complete_suspend_block);
    LLVMBuildRetVoid(g->builder);

    // Early return: The async function has already completed. We must copy the result and
    // the error return trace if applicable.
    LLVMPositionBuilderAtEnd(g->builder, early_return_block);
    gen_await_early_return(g, &instruction->base, target_frame_ptr, result_type, ptr_result_type,
            result_loc, false);
    LLVMBuildBr(g->builder, end_bb);

    LLVMPositionBuilderAtEnd(g->builder, resume_bb);
    gen_assert_resume_id(g, &instruction->base, ResumeIdReturn, PanicMsgIdResumedAnAwaitingFn, nullptr);
    LLVMBuildBr(g->builder, end_bb);

    LLVMPositionBuilderAtEnd(g->builder, end_bb);
    // Rely on the spill for the llvm_value to be populated.
    // See the implementation of ir_llvm_value.
    return nullptr;
}

static LLVMValueRef ir_render_resume(CodeGen *g, IrExecutable *executable, IrInstructionResume *instruction) {
    LLVMValueRef frame = ir_llvm_value(g, instruction->frame);
    ZigType *frame_type = instruction->frame->value.type;
    assert(frame_type->id == ZigTypeIdAnyFrame);

    gen_resume(g, nullptr, frame, ResumeIdManual);
    return nullptr;
}

static LLVMValueRef ir_render_frame_size(CodeGen *g, IrExecutable *executable,
        IrInstructionFrameSizeGen *instruction)
{
    LLVMValueRef fn_val = ir_llvm_value(g, instruction->fn);
    return gen_frame_size(g, fn_val);
}

static LLVMValueRef ir_render_spill_begin(CodeGen *g, IrExecutable *executable,
        IrInstructionSpillBegin *instruction)
{
    if (!fn_is_async(g->cur_fn))
        return nullptr;

    switch (instruction->spill_id) {
        case SpillIdInvalid:
            zig_unreachable();
        case SpillIdRetErrCode: {
            LLVMValueRef operand = ir_llvm_value(g, instruction->operand);
            LLVMValueRef ptr = ir_llvm_value(g, g->cur_fn->err_code_spill);
            LLVMBuildStore(g->builder, operand, ptr);
            return nullptr;
        }

    }
    zig_unreachable();
}

static LLVMValueRef ir_render_spill_end(CodeGen *g, IrExecutable *executable, IrInstructionSpillEnd *instruction) {
    if (!fn_is_async(g->cur_fn))
        return ir_llvm_value(g, instruction->begin->operand);

    switch (instruction->begin->spill_id) {
        case SpillIdInvalid:
            zig_unreachable();
        case SpillIdRetErrCode: {
            LLVMValueRef ptr = ir_llvm_value(g, g->cur_fn->err_code_spill);
            return LLVMBuildLoad(g->builder, ptr, "");
        }

    }
    zig_unreachable();
}

static void set_debug_location(CodeGen *g, IrInstruction *instruction) {
    AstNode *source_node = instruction->source_node;
    Scope *scope = instruction->scope;

    assert(source_node);
    assert(scope);

    ZigLLVMSetCurrentDebugLocation(g->builder, (int)source_node->line + 1,
            (int)source_node->column + 1, get_di_scope(g, scope));
}

static LLVMValueRef ir_render_instruction(CodeGen *g, IrExecutable *executable, IrInstruction *instruction) {
    switch (instruction->id) {
        case IrInstructionIdInvalid:
        case IrInstructionIdConst:
        case IrInstructionIdTypeOf:
        case IrInstructionIdFieldPtr:
        case IrInstructionIdSetCold:
        case IrInstructionIdSetRuntimeSafety:
        case IrInstructionIdSetFloatMode:
        case IrInstructionIdArrayType:
        case IrInstructionIdAnyFrameType:
        case IrInstructionIdSliceType:
        case IrInstructionIdSizeOf:
        case IrInstructionIdSwitchTarget:
        case IrInstructionIdContainerInitFields:
        case IrInstructionIdCompileErr:
        case IrInstructionIdCompileLog:
        case IrInstructionIdImport:
        case IrInstructionIdCImport:
        case IrInstructionIdCInclude:
        case IrInstructionIdCDefine:
        case IrInstructionIdCUndef:
        case IrInstructionIdEmbedFile:
        case IrInstructionIdIntType:
        case IrInstructionIdVectorType:
        case IrInstructionIdMemberCount:
        case IrInstructionIdMemberType:
        case IrInstructionIdMemberName:
        case IrInstructionIdAlignOf:
        case IrInstructionIdFnProto:
        case IrInstructionIdTestComptime:
        case IrInstructionIdCheckSwitchProngs:
        case IrInstructionIdCheckStatementIsVoid:
        case IrInstructionIdTypeName:
        case IrInstructionIdDeclRef:
        case IrInstructionIdSwitchVar:
        case IrInstructionIdSwitchElseVar:
        case IrInstructionIdByteOffsetOf:
        case IrInstructionIdBitOffsetOf:
        case IrInstructionIdTypeInfo:
        case IrInstructionIdType:
        case IrInstructionIdHasField:
        case IrInstructionIdTypeId:
        case IrInstructionIdSetEvalBranchQuota:
        case IrInstructionIdPtrType:
        case IrInstructionIdOpaqueType:
        case IrInstructionIdSetAlignStack:
        case IrInstructionIdArgType:
        case IrInstructionIdTagType:
        case IrInstructionIdExport:
        case IrInstructionIdErrorUnion:
        case IrInstructionIdAddImplicitReturnType:
        case IrInstructionIdIntCast:
        case IrInstructionIdFloatCast:
        case IrInstructionIdIntToFloat:
        case IrInstructionIdFloatToInt:
        case IrInstructionIdBoolToInt:
        case IrInstructionIdErrSetCast:
        case IrInstructionIdFromBytes:
        case IrInstructionIdToBytes:
        case IrInstructionIdEnumToInt:
        case IrInstructionIdCheckRuntimeScope:
        case IrInstructionIdDeclVarSrc:
        case IrInstructionIdPtrCastSrc:
        case IrInstructionIdCmpxchgSrc:
        case IrInstructionIdLoadPtr:
        case IrInstructionIdGlobalAsm:
        case IrInstructionIdHasDecl:
        case IrInstructionIdUndeclaredIdent:
        case IrInstructionIdCallSrc:
        case IrInstructionIdAllocaSrc:
        case IrInstructionIdEndExpr:
        case IrInstructionIdImplicitCast:
        case IrInstructionIdResolveResult:
        case IrInstructionIdResetResult:
        case IrInstructionIdContainerInitList:
        case IrInstructionIdSliceSrc:
        case IrInstructionIdRef:
        case IrInstructionIdBitCastSrc:
        case IrInstructionIdTestErrSrc:
        case IrInstructionIdUnionInitNamedField:
        case IrInstructionIdFrameType:
        case IrInstructionIdFrameSizeSrc:
        case IrInstructionIdAllocaGen:
        case IrInstructionIdAwaitSrc:
            zig_unreachable();

        case IrInstructionIdDeclVarGen:
            return ir_render_decl_var(g, executable, (IrInstructionDeclVarGen *)instruction);
        case IrInstructionIdReturn:
            return ir_render_return(g, executable, (IrInstructionReturn *)instruction);
        case IrInstructionIdBinOp:
            return ir_render_bin_op(g, executable, (IrInstructionBinOp *)instruction);
        case IrInstructionIdCast:
            return ir_render_cast(g, executable, (IrInstructionCast *)instruction);
        case IrInstructionIdUnreachable:
            return ir_render_unreachable(g, executable, (IrInstructionUnreachable *)instruction);
        case IrInstructionIdCondBr:
            return ir_render_cond_br(g, executable, (IrInstructionCondBr *)instruction);
        case IrInstructionIdBr:
            return ir_render_br(g, executable, (IrInstructionBr *)instruction);
        case IrInstructionIdUnOp:
            return ir_render_un_op(g, executable, (IrInstructionUnOp *)instruction);
        case IrInstructionIdLoadPtrGen:
            return ir_render_load_ptr(g, executable, (IrInstructionLoadPtrGen *)instruction);
        case IrInstructionIdStorePtr:
            return ir_render_store_ptr(g, executable, (IrInstructionStorePtr *)instruction);
        case IrInstructionIdVarPtr:
            return ir_render_var_ptr(g, executable, (IrInstructionVarPtr *)instruction);
        case IrInstructionIdReturnPtr:
            return ir_render_return_ptr(g, executable, (IrInstructionReturnPtr *)instruction);
        case IrInstructionIdElemPtr:
            return ir_render_elem_ptr(g, executable, (IrInstructionElemPtr *)instruction);
        case IrInstructionIdCallGen:
            return ir_render_call(g, executable, (IrInstructionCallGen *)instruction);
        case IrInstructionIdStructFieldPtr:
            return ir_render_struct_field_ptr(g, executable, (IrInstructionStructFieldPtr *)instruction);
        case IrInstructionIdUnionFieldPtr:
            return ir_render_union_field_ptr(g, executable, (IrInstructionUnionFieldPtr *)instruction);
        case IrInstructionIdAsm:
            return ir_render_asm(g, executable, (IrInstructionAsm *)instruction);
        case IrInstructionIdTestNonNull:
            return ir_render_test_non_null(g, executable, (IrInstructionTestNonNull *)instruction);
        case IrInstructionIdOptionalUnwrapPtr:
            return ir_render_optional_unwrap_ptr(g, executable, (IrInstructionOptionalUnwrapPtr *)instruction);
        case IrInstructionIdClz:
            return ir_render_clz(g, executable, (IrInstructionClz *)instruction);
        case IrInstructionIdCtz:
            return ir_render_ctz(g, executable, (IrInstructionCtz *)instruction);
        case IrInstructionIdPopCount:
            return ir_render_pop_count(g, executable, (IrInstructionPopCount *)instruction);
        case IrInstructionIdSwitchBr:
            return ir_render_switch_br(g, executable, (IrInstructionSwitchBr *)instruction);
        case IrInstructionIdBswap:
            return ir_render_bswap(g, executable, (IrInstructionBswap *)instruction);
        case IrInstructionIdBitReverse:
            return ir_render_bit_reverse(g, executable, (IrInstructionBitReverse *)instruction);
        case IrInstructionIdPhi:
            return ir_render_phi(g, executable, (IrInstructionPhi *)instruction);
        case IrInstructionIdRefGen:
            return ir_render_ref(g, executable, (IrInstructionRefGen *)instruction);
        case IrInstructionIdErrName:
            return ir_render_err_name(g, executable, (IrInstructionErrName *)instruction);
        case IrInstructionIdCmpxchgGen:
            return ir_render_cmpxchg(g, executable, (IrInstructionCmpxchgGen *)instruction);
        case IrInstructionIdFence:
            return ir_render_fence(g, executable, (IrInstructionFence *)instruction);
        case IrInstructionIdTruncate:
            return ir_render_truncate(g, executable, (IrInstructionTruncate *)instruction);
        case IrInstructionIdBoolNot:
            return ir_render_bool_not(g, executable, (IrInstructionBoolNot *)instruction);
        case IrInstructionIdMemset:
            return ir_render_memset(g, executable, (IrInstructionMemset *)instruction);
        case IrInstructionIdMemcpy:
            return ir_render_memcpy(g, executable, (IrInstructionMemcpy *)instruction);
        case IrInstructionIdSliceGen:
            return ir_render_slice(g, executable, (IrInstructionSliceGen *)instruction);
        case IrInstructionIdBreakpoint:
            return ir_render_breakpoint(g, executable, (IrInstructionBreakpoint *)instruction);
        case IrInstructionIdReturnAddress:
            return ir_render_return_address(g, executable, (IrInstructionReturnAddress *)instruction);
        case IrInstructionIdFrameAddress:
            return ir_render_frame_address(g, executable, (IrInstructionFrameAddress *)instruction);
        case IrInstructionIdFrameHandle:
            return ir_render_handle(g, executable, (IrInstructionFrameHandle *)instruction);
        case IrInstructionIdOverflowOp:
            return ir_render_overflow_op(g, executable, (IrInstructionOverflowOp *)instruction);
        case IrInstructionIdTestErrGen:
            return ir_render_test_err(g, executable, (IrInstructionTestErrGen *)instruction);
        case IrInstructionIdUnwrapErrCode:
            return ir_render_unwrap_err_code(g, executable, (IrInstructionUnwrapErrCode *)instruction);
        case IrInstructionIdUnwrapErrPayload:
            return ir_render_unwrap_err_payload(g, executable, (IrInstructionUnwrapErrPayload *)instruction);
        case IrInstructionIdOptionalWrap:
            return ir_render_optional_wrap(g, executable, (IrInstructionOptionalWrap *)instruction);
        case IrInstructionIdErrWrapCode:
            return ir_render_err_wrap_code(g, executable, (IrInstructionErrWrapCode *)instruction);
        case IrInstructionIdErrWrapPayload:
            return ir_render_err_wrap_payload(g, executable, (IrInstructionErrWrapPayload *)instruction);
        case IrInstructionIdUnionTag:
            return ir_render_union_tag(g, executable, (IrInstructionUnionTag *)instruction);
        case IrInstructionIdPtrCastGen:
            return ir_render_ptr_cast(g, executable, (IrInstructionPtrCastGen *)instruction);
        case IrInstructionIdBitCastGen:
            return ir_render_bit_cast(g, executable, (IrInstructionBitCastGen *)instruction);
        case IrInstructionIdWidenOrShorten:
            return ir_render_widen_or_shorten(g, executable, (IrInstructionWidenOrShorten *)instruction);
        case IrInstructionIdPtrToInt:
            return ir_render_ptr_to_int(g, executable, (IrInstructionPtrToInt *)instruction);
        case IrInstructionIdIntToPtr:
            return ir_render_int_to_ptr(g, executable, (IrInstructionIntToPtr *)instruction);
        case IrInstructionIdIntToEnum:
            return ir_render_int_to_enum(g, executable, (IrInstructionIntToEnum *)instruction);
        case IrInstructionIdIntToErr:
            return ir_render_int_to_err(g, executable, (IrInstructionIntToErr *)instruction);
        case IrInstructionIdErrToInt:
            return ir_render_err_to_int(g, executable, (IrInstructionErrToInt *)instruction);
        case IrInstructionIdPanic:
            return ir_render_panic(g, executable, (IrInstructionPanic *)instruction);
        case IrInstructionIdTagName:
            return ir_render_enum_tag_name(g, executable, (IrInstructionTagName *)instruction);
        case IrInstructionIdFieldParentPtr:
            return ir_render_field_parent_ptr(g, executable, (IrInstructionFieldParentPtr *)instruction);
        case IrInstructionIdAlignCast:
            return ir_render_align_cast(g, executable, (IrInstructionAlignCast *)instruction);
        case IrInstructionIdErrorReturnTrace:
            return ir_render_error_return_trace(g, executable, (IrInstructionErrorReturnTrace *)instruction);
        case IrInstructionIdAtomicRmw:
            return ir_render_atomic_rmw(g, executable, (IrInstructionAtomicRmw *)instruction);
        case IrInstructionIdAtomicLoad:
            return ir_render_atomic_load(g, executable, (IrInstructionAtomicLoad *)instruction);
        case IrInstructionIdSaveErrRetAddr:
            return ir_render_save_err_ret_addr(g, executable, (IrInstructionSaveErrRetAddr *)instruction);
        case IrInstructionIdFloatOp:
            return ir_render_float_op(g, executable, (IrInstructionFloatOp *)instruction);
        case IrInstructionIdMulAdd:
            return ir_render_mul_add(g, executable, (IrInstructionMulAdd *)instruction);
        case IrInstructionIdArrayToVector:
            return ir_render_array_to_vector(g, executable, (IrInstructionArrayToVector *)instruction);
        case IrInstructionIdVectorToArray:
            return ir_render_vector_to_array(g, executable, (IrInstructionVectorToArray *)instruction);
        case IrInstructionIdAssertZero:
            return ir_render_assert_zero(g, executable, (IrInstructionAssertZero *)instruction);
        case IrInstructionIdAssertNonNull:
            return ir_render_assert_non_null(g, executable, (IrInstructionAssertNonNull *)instruction);
        case IrInstructionIdResizeSlice:
            return ir_render_resize_slice(g, executable, (IrInstructionResizeSlice *)instruction);
        case IrInstructionIdPtrOfArrayToSlice:
            return ir_render_ptr_of_array_to_slice(g, executable, (IrInstructionPtrOfArrayToSlice *)instruction);
        case IrInstructionIdSuspendBegin:
            return ir_render_suspend_begin(g, executable, (IrInstructionSuspendBegin *)instruction);
        case IrInstructionIdSuspendFinish:
            return ir_render_suspend_finish(g, executable, (IrInstructionSuspendFinish *)instruction);
        case IrInstructionIdResume:
            return ir_render_resume(g, executable, (IrInstructionResume *)instruction);
        case IrInstructionIdFrameSizeGen:
            return ir_render_frame_size(g, executable, (IrInstructionFrameSizeGen *)instruction);
        case IrInstructionIdAwaitGen:
            return ir_render_await(g, executable, (IrInstructionAwaitGen *)instruction);
        case IrInstructionIdSpillBegin:
            return ir_render_spill_begin(g, executable, (IrInstructionSpillBegin *)instruction);
        case IrInstructionIdSpillEnd:
            return ir_render_spill_end(g, executable, (IrInstructionSpillEnd *)instruction);
    }
    zig_unreachable();
}

static void ir_render(CodeGen *g, ZigFn *fn_entry) {
    assert(fn_entry);

    IrExecutable *executable = &fn_entry->analyzed_executable;
    assert(executable->basic_block_list.length > 0);

    for (size_t block_i = 0; block_i < executable->basic_block_list.length; block_i += 1) {
        IrBasicBlock *current_block = executable->basic_block_list.at(block_i);
        if (get_scope_typeof(current_block->scope) != nullptr) {
            LLVMBuildBr(g->builder, current_block->llvm_block);
        }
        assert(current_block->llvm_block);
        LLVMPositionBuilderAtEnd(g->builder, current_block->llvm_block);
        for (size_t instr_i = 0; instr_i < current_block->instruction_list.length; instr_i += 1) {
            IrInstruction *instruction = current_block->instruction_list.at(instr_i);
            if (instruction->ref_count == 0 && !ir_has_side_effects(instruction))
                continue;
            if (get_scope_typeof(instruction->scope) != nullptr)
                continue;

            if (!g->strip_debug_symbols) {
                set_debug_location(g, instruction);
            }
            instruction->llvm_value = ir_render_instruction(g, executable, instruction);
            if (instruction->spill != nullptr) {
                LLVMValueRef spill_ptr = ir_llvm_value(g, instruction->spill);
                gen_assign_raw(g, spill_ptr, instruction->spill->value.type, instruction->llvm_value);
                instruction->llvm_value = nullptr;
            }
        }
        current_block->llvm_exit_block = LLVMGetInsertBlock(g->builder);
    }
}

static LLVMValueRef gen_const_ptr_struct_recursive(CodeGen *g, ConstExprValue *struct_const_val, size_t field_index);
static LLVMValueRef gen_const_ptr_array_recursive(CodeGen *g, ConstExprValue *array_const_val, size_t index);
static LLVMValueRef gen_const_ptr_union_recursive(CodeGen *g, ConstExprValue *union_const_val);
static LLVMValueRef gen_const_ptr_err_union_code_recursive(CodeGen *g, ConstExprValue *err_union_const_val);
static LLVMValueRef gen_const_ptr_err_union_payload_recursive(CodeGen *g, ConstExprValue *err_union_const_val);
static LLVMValueRef gen_const_ptr_optional_payload_recursive(CodeGen *g, ConstExprValue *optional_const_val);

static LLVMValueRef gen_parent_ptr(CodeGen *g, ConstExprValue *val, ConstParent *parent) {
    switch (parent->id) {
        case ConstParentIdNone:
            render_const_val(g, val, "");
            render_const_val_global(g, val, "");
            return val->global_refs->llvm_global;
        case ConstParentIdStruct:
            return gen_const_ptr_struct_recursive(g, parent->data.p_struct.struct_val,
                    parent->data.p_struct.field_index);
        case ConstParentIdErrUnionCode:
            return gen_const_ptr_err_union_code_recursive(g, parent->data.p_err_union_code.err_union_val);
        case ConstParentIdErrUnionPayload:
            return gen_const_ptr_err_union_payload_recursive(g, parent->data.p_err_union_payload.err_union_val);
        case ConstParentIdOptionalPayload:
            return gen_const_ptr_optional_payload_recursive(g, parent->data.p_optional_payload.optional_val);
        case ConstParentIdArray:
            return gen_const_ptr_array_recursive(g, parent->data.p_array.array_val,
                    parent->data.p_array.elem_index);
        case ConstParentIdUnion:
            return gen_const_ptr_union_recursive(g, parent->data.p_union.union_val);
        case ConstParentIdScalar:
            render_const_val(g, parent->data.p_scalar.scalar_val, "");
            render_const_val_global(g, parent->data.p_scalar.scalar_val, "");
            return parent->data.p_scalar.scalar_val->global_refs->llvm_global;
    }
    zig_unreachable();
}

static LLVMValueRef gen_const_ptr_array_recursive(CodeGen *g, ConstExprValue *array_const_val, size_t index) {
    expand_undef_array(g, array_const_val);
    ConstParent *parent = &array_const_val->parent;
    LLVMValueRef base_ptr = gen_parent_ptr(g, array_const_val, parent);

    LLVMTypeKind el_type = LLVMGetTypeKind(LLVMGetElementType(LLVMTypeOf(base_ptr)));
    if (el_type == LLVMArrayTypeKind) {
        ZigType *usize = g->builtin_types.entry_usize;
        LLVMValueRef indices[] = {
            LLVMConstNull(usize->llvm_type),
            LLVMConstInt(usize->llvm_type, index, false),
        };
        return LLVMConstInBoundsGEP(base_ptr, indices, 2);
    } else if (el_type == LLVMStructTypeKind) {
        ZigType *u32 = g->builtin_types.entry_u32;
        LLVMValueRef indices[] = {
            LLVMConstNull(get_llvm_type(g, u32)),
            LLVMConstInt(get_llvm_type(g, u32), index, false),
        };
        return LLVMConstInBoundsGEP(base_ptr, indices, 2);
    } else {
        assert(parent->id == ConstParentIdScalar);
        return base_ptr;
    }
}

static LLVMValueRef gen_const_ptr_struct_recursive(CodeGen *g, ConstExprValue *struct_const_val, size_t field_index) {
    ConstParent *parent = &struct_const_val->parent;
    LLVMValueRef base_ptr = gen_parent_ptr(g, struct_const_val, parent);

    ZigType *u32 = g->builtin_types.entry_u32;
    LLVMValueRef indices[] = {
        LLVMConstNull(get_llvm_type(g, u32)),
        LLVMConstInt(get_llvm_type(g, u32), field_index, false),
    };
    return LLVMConstInBoundsGEP(base_ptr, indices, 2);
}

static LLVMValueRef gen_const_ptr_err_union_code_recursive(CodeGen *g, ConstExprValue *err_union_const_val) {
    ConstParent *parent = &err_union_const_val->parent;
    LLVMValueRef base_ptr = gen_parent_ptr(g, err_union_const_val, parent);

    ZigType *u32 = g->builtin_types.entry_u32;
    LLVMValueRef indices[] = {
        LLVMConstNull(get_llvm_type(g, u32)),
        LLVMConstInt(get_llvm_type(g, u32), err_union_err_index, false),
    };
    return LLVMConstInBoundsGEP(base_ptr, indices, 2);
}

static LLVMValueRef gen_const_ptr_err_union_payload_recursive(CodeGen *g, ConstExprValue *err_union_const_val) {
    ConstParent *parent = &err_union_const_val->parent;
    LLVMValueRef base_ptr = gen_parent_ptr(g, err_union_const_val, parent);

    ZigType *u32 = g->builtin_types.entry_u32;
    LLVMValueRef indices[] = {
        LLVMConstNull(get_llvm_type(g, u32)),
        LLVMConstInt(get_llvm_type(g, u32), err_union_payload_index, false),
    };
    return LLVMConstInBoundsGEP(base_ptr, indices, 2);
}

static LLVMValueRef gen_const_ptr_optional_payload_recursive(CodeGen *g, ConstExprValue *optional_const_val) {
    ConstParent *parent = &optional_const_val->parent;
    LLVMValueRef base_ptr = gen_parent_ptr(g, optional_const_val, parent);

    ZigType *u32 = g->builtin_types.entry_u32;
    LLVMValueRef indices[] = {
        LLVMConstNull(get_llvm_type(g, u32)),
        LLVMConstInt(get_llvm_type(g, u32), maybe_child_index, false),
    };
    return LLVMConstInBoundsGEP(base_ptr, indices, 2);
}

static LLVMValueRef gen_const_ptr_union_recursive(CodeGen *g, ConstExprValue *union_const_val) {
    ConstParent *parent = &union_const_val->parent;
    LLVMValueRef base_ptr = gen_parent_ptr(g, union_const_val, parent);

    ZigType *u32 = g->builtin_types.entry_u32;
    LLVMValueRef indices[] = {
        LLVMConstNull(get_llvm_type(g, u32)),
        LLVMConstInt(get_llvm_type(g, u32), 0, false), // TODO test const union with more aligned tag type than payload
    };
    return LLVMConstInBoundsGEP(base_ptr, indices, 2);
}

static LLVMValueRef pack_const_int(CodeGen *g, LLVMTypeRef big_int_type_ref, ConstExprValue *const_val) {
    switch (const_val->special) {
        case ConstValSpecialLazy:
        case ConstValSpecialRuntime:
            zig_unreachable();
        case ConstValSpecialUndef:
            return LLVMConstInt(big_int_type_ref, 0, false);
        case ConstValSpecialStatic:
            break;
    }

    ZigType *type_entry = const_val->type;
    assert(type_has_bits(type_entry));
    switch (type_entry->id) {
        case ZigTypeIdInvalid:
        case ZigTypeIdMetaType:
        case ZigTypeIdUnreachable:
        case ZigTypeIdComptimeFloat:
        case ZigTypeIdComptimeInt:
        case ZigTypeIdEnumLiteral:
        case ZigTypeIdUndefined:
        case ZigTypeIdNull:
        case ZigTypeIdErrorUnion:
        case ZigTypeIdErrorSet:
        case ZigTypeIdBoundFn:
        case ZigTypeIdArgTuple:
        case ZigTypeIdVoid:
        case ZigTypeIdOpaque:
            zig_unreachable();
        case ZigTypeIdBool:
            return LLVMConstInt(big_int_type_ref, const_val->data.x_bool ? 1 : 0, false);
        case ZigTypeIdEnum:
            {
                assert(type_entry->data.enumeration.decl_node->data.container_decl.init_arg_expr != nullptr);
                LLVMValueRef int_val = gen_const_val(g, const_val, "");
                return LLVMConstZExt(int_val, big_int_type_ref);
            }
        case ZigTypeIdInt:
            {
                LLVMValueRef int_val = gen_const_val(g, const_val, "");
                return LLVMConstZExt(int_val, big_int_type_ref);
            }
        case ZigTypeIdFloat:
            {
                LLVMValueRef float_val = gen_const_val(g, const_val, "");
                LLVMValueRef int_val = LLVMConstFPToUI(float_val,
                        LLVMIntType((unsigned)type_entry->data.floating.bit_count));
                return LLVMConstZExt(int_val, big_int_type_ref);
            }
        case ZigTypeIdPointer:
        case ZigTypeIdFn:
        case ZigTypeIdOptional:
            {
                LLVMValueRef ptr_val = gen_const_val(g, const_val, "");
                LLVMValueRef ptr_size_int_val = LLVMConstPtrToInt(ptr_val, g->builtin_types.entry_usize->llvm_type);
                return LLVMConstZExt(ptr_size_int_val, big_int_type_ref);
            }
        case ZigTypeIdArray: {
            LLVMValueRef val = LLVMConstInt(big_int_type_ref, 0, false);
            if (const_val->data.x_array.special == ConstArraySpecialUndef) {
                return val;
            }
            expand_undef_array(g, const_val);
            bool is_big_endian = g->is_big_endian; // TODO get endianness from struct type
            uint32_t packed_bits_size = type_size_bits(g, type_entry->data.array.child_type);
            size_t used_bits = 0;
            for (size_t i = 0; i < type_entry->data.array.len; i += 1) {
                ConstExprValue *elem_val = &const_val->data.x_array.data.s_none.elements[i];
                LLVMValueRef child_val = pack_const_int(g, big_int_type_ref, elem_val);

                if (is_big_endian) {
                    LLVMValueRef shift_amt = LLVMConstInt(big_int_type_ref, packed_bits_size, false);
                    val = LLVMConstShl(val, shift_amt);
                    val = LLVMConstOr(val, child_val);
                } else {
                    LLVMValueRef shift_amt = LLVMConstInt(big_int_type_ref, used_bits, false);
                    LLVMValueRef child_val_shifted = LLVMConstShl(child_val, shift_amt);
                    val = LLVMConstOr(val, child_val_shifted);
                    used_bits += packed_bits_size;
                }
            }
            return val;
        }
        case ZigTypeIdVector:
            zig_panic("TODO bit pack a vector");
        case ZigTypeIdUnion:
            zig_panic("TODO bit pack a union");
        case ZigTypeIdStruct:
            {
                assert(type_entry->data.structure.layout == ContainerLayoutPacked);
                bool is_big_endian = g->is_big_endian; // TODO get endianness from struct type

                LLVMValueRef val = LLVMConstInt(big_int_type_ref, 0, false);
                size_t used_bits = 0;
                for (size_t i = 0; i < type_entry->data.structure.src_field_count; i += 1) {
                    TypeStructField *field = &type_entry->data.structure.fields[i];
                    if (field->gen_index == SIZE_MAX) {
                        continue;
                    }
                    LLVMValueRef child_val = pack_const_int(g, big_int_type_ref, &const_val->data.x_struct.fields[i]);
                    uint32_t packed_bits_size = type_size_bits(g, field->type_entry);
                    if (is_big_endian) {
                        LLVMValueRef shift_amt = LLVMConstInt(big_int_type_ref, packed_bits_size, false);
                        val = LLVMConstShl(val, shift_amt);
                        val = LLVMConstOr(val, child_val);
                    } else {
                        LLVMValueRef shift_amt = LLVMConstInt(big_int_type_ref, used_bits, false);
                        LLVMValueRef child_val_shifted = LLVMConstShl(child_val, shift_amt);
                        val = LLVMConstOr(val, child_val_shifted);
                        used_bits += packed_bits_size;
                    }
                }
                return val;
            }
        case ZigTypeIdFnFrame:
            zig_panic("TODO bit pack an async function frame");
        case ZigTypeIdAnyFrame:
            zig_panic("TODO bit pack an anyframe");
    }
    zig_unreachable();
}

// We have this because union constants can't be represented by the official union type,
// and this property bubbles up in whatever aggregate type contains a union constant
static bool is_llvm_value_unnamed_type(CodeGen *g, ZigType *type_entry, LLVMValueRef val) {
    return LLVMTypeOf(val) != get_llvm_type(g, type_entry);
}

static LLVMValueRef gen_const_val_ptr(CodeGen *g, ConstExprValue *const_val, const char *name) {
    switch (const_val->data.x_ptr.special) {
        case ConstPtrSpecialInvalid:
        case ConstPtrSpecialDiscard:
            zig_unreachable();
        case ConstPtrSpecialRef:
            {
                assert(const_val->global_refs != nullptr);
                ConstExprValue *pointee = const_val->data.x_ptr.data.ref.pointee;
                render_const_val(g, pointee, "");
                render_const_val_global(g, pointee, "");
                const_val->global_refs->llvm_value = LLVMConstBitCast(pointee->global_refs->llvm_global,
                        get_llvm_type(g, const_val->type));
                return const_val->global_refs->llvm_value;
            }
        case ConstPtrSpecialBaseArray:
            {
                assert(const_val->global_refs != nullptr);
                ConstExprValue *array_const_val = const_val->data.x_ptr.data.base_array.array_val;
                assert(array_const_val->type->id == ZigTypeIdArray);
                if (!type_has_bits(array_const_val->type)) {
                    // make this a null pointer
                    ZigType *usize = g->builtin_types.entry_usize;
                    const_val->global_refs->llvm_value = LLVMConstIntToPtr(LLVMConstNull(usize->llvm_type),
                            get_llvm_type(g, const_val->type));
                    return const_val->global_refs->llvm_value;
                }
                size_t elem_index = const_val->data.x_ptr.data.base_array.elem_index;
                LLVMValueRef uncasted_ptr_val = gen_const_ptr_array_recursive(g, array_const_val, elem_index);
                LLVMValueRef ptr_val = LLVMConstBitCast(uncasted_ptr_val, get_llvm_type(g, const_val->type));
                const_val->global_refs->llvm_value = ptr_val;
                return ptr_val;
            }
        case ConstPtrSpecialBaseStruct:
            {
                assert(const_val->global_refs != nullptr);
                ConstExprValue *struct_const_val = const_val->data.x_ptr.data.base_struct.struct_val;
                assert(struct_const_val->type->id == ZigTypeIdStruct);
                if (!type_has_bits(struct_const_val->type)) {
                    // make this a null pointer
                    ZigType *usize = g->builtin_types.entry_usize;
                    const_val->global_refs->llvm_value = LLVMConstIntToPtr(LLVMConstNull(usize->llvm_type),
                            get_llvm_type(g, const_val->type));
                    return const_val->global_refs->llvm_value;
                }
                size_t src_field_index = const_val->data.x_ptr.data.base_struct.field_index;
                size_t gen_field_index = struct_const_val->type->data.structure.fields[src_field_index].gen_index;
                LLVMValueRef uncasted_ptr_val = gen_const_ptr_struct_recursive(g, struct_const_val,
                        gen_field_index);
                LLVMValueRef ptr_val = LLVMConstBitCast(uncasted_ptr_val, get_llvm_type(g, const_val->type));
                const_val->global_refs->llvm_value = ptr_val;
                return ptr_val;
            }
        case ConstPtrSpecialBaseErrorUnionCode:
            {
                assert(const_val->global_refs != nullptr);
                ConstExprValue *err_union_const_val = const_val->data.x_ptr.data.base_err_union_code.err_union_val;
                assert(err_union_const_val->type->id == ZigTypeIdErrorUnion);
                if (!type_has_bits(err_union_const_val->type)) {
                    // make this a null pointer
                    ZigType *usize = g->builtin_types.entry_usize;
                    const_val->global_refs->llvm_value = LLVMConstIntToPtr(LLVMConstNull(usize->llvm_type),
                            get_llvm_type(g, const_val->type));
                    return const_val->global_refs->llvm_value;
                }
                LLVMValueRef uncasted_ptr_val = gen_const_ptr_err_union_code_recursive(g, err_union_const_val);
                LLVMValueRef ptr_val = LLVMConstBitCast(uncasted_ptr_val, get_llvm_type(g, const_val->type));
                const_val->global_refs->llvm_value = ptr_val;
                return ptr_val;
            }
        case ConstPtrSpecialBaseErrorUnionPayload:
            {
                assert(const_val->global_refs != nullptr);
                ConstExprValue *err_union_const_val = const_val->data.x_ptr.data.base_err_union_payload.err_union_val;
                assert(err_union_const_val->type->id == ZigTypeIdErrorUnion);
                if (!type_has_bits(err_union_const_val->type)) {
                    // make this a null pointer
                    ZigType *usize = g->builtin_types.entry_usize;
                    const_val->global_refs->llvm_value = LLVMConstIntToPtr(LLVMConstNull(usize->llvm_type),
                            get_llvm_type(g, const_val->type));
                    return const_val->global_refs->llvm_value;
                }
                LLVMValueRef uncasted_ptr_val = gen_const_ptr_err_union_payload_recursive(g, err_union_const_val);
                LLVMValueRef ptr_val = LLVMConstBitCast(uncasted_ptr_val, get_llvm_type(g, const_val->type));
                const_val->global_refs->llvm_value = ptr_val;
                return ptr_val;
            }
        case ConstPtrSpecialBaseOptionalPayload:
            {
                assert(const_val->global_refs != nullptr);
                ConstExprValue *optional_const_val = const_val->data.x_ptr.data.base_optional_payload.optional_val;
                assert(optional_const_val->type->id == ZigTypeIdOptional);
                if (!type_has_bits(optional_const_val->type)) {
                    // make this a null pointer
                    ZigType *usize = g->builtin_types.entry_usize;
                    const_val->global_refs->llvm_value = LLVMConstIntToPtr(LLVMConstNull(usize->llvm_type),
                            get_llvm_type(g, const_val->type));
                    return const_val->global_refs->llvm_value;
                }
                LLVMValueRef uncasted_ptr_val = gen_const_ptr_optional_payload_recursive(g, optional_const_val);
                LLVMValueRef ptr_val = LLVMConstBitCast(uncasted_ptr_val, get_llvm_type(g, const_val->type));
                const_val->global_refs->llvm_value = ptr_val;
                return ptr_val;
            }
        case ConstPtrSpecialHardCodedAddr:
            {
                assert(const_val->global_refs != nullptr);
                uint64_t addr_value = const_val->data.x_ptr.data.hard_coded_addr.addr;
                ZigType *usize = g->builtin_types.entry_usize;
                const_val->global_refs->llvm_value = LLVMConstIntToPtr(
                        LLVMConstInt(usize->llvm_type, addr_value, false), get_llvm_type(g, const_val->type));
                return const_val->global_refs->llvm_value;
            }
        case ConstPtrSpecialFunction:
            return LLVMConstBitCast(fn_llvm_value(g, const_val->data.x_ptr.data.fn.fn_entry),
                    get_llvm_type(g, const_val->type));
        case ConstPtrSpecialNull:
            return LLVMConstNull(get_llvm_type(g, const_val->type));
    }
    zig_unreachable();
}

static LLVMValueRef gen_const_val_err_set(CodeGen *g, ConstExprValue *const_val, const char *name) {
    uint64_t value = (const_val->data.x_err_set == nullptr) ? 0 : const_val->data.x_err_set->value;
    return LLVMConstInt(get_llvm_type(g, g->builtin_types.entry_global_error_set), value, false);
}

static LLVMValueRef gen_const_val(CodeGen *g, ConstExprValue *const_val, const char *name) {
    Error err;

    ZigType *type_entry = const_val->type;
    assert(type_has_bits(type_entry));

check: switch (const_val->special) {
        case ConstValSpecialLazy:
            if ((err = ir_resolve_lazy(g, nullptr, const_val))) {
                report_errors_and_exit(g);
            }
            goto check;
        case ConstValSpecialRuntime:
            zig_unreachable();
        case ConstValSpecialUndef:
            return LLVMGetUndef(get_llvm_type(g, type_entry));
        case ConstValSpecialStatic:
            break;
    }

    if ((err = type_resolve(g, type_entry, ResolveStatusLLVMFull)))
        zig_unreachable();

    switch (type_entry->id) {
        case ZigTypeIdInt:
            return bigint_to_llvm_const(get_llvm_type(g, type_entry), &const_val->data.x_bigint);
        case ZigTypeIdErrorSet:
            return gen_const_val_err_set(g, const_val, name);
        case ZigTypeIdFloat:
            switch (type_entry->data.floating.bit_count) {
                case 16:
                    return LLVMConstReal(get_llvm_type(g, type_entry), zig_f16_to_double(const_val->data.x_f16));
                case 32:
                    return LLVMConstReal(get_llvm_type(g, type_entry), const_val->data.x_f32);
                case 64:
                    return LLVMConstReal(get_llvm_type(g, type_entry), const_val->data.x_f64);
                case 128:
                    {
                        // TODO make sure this is correct on big endian targets too
                        uint8_t buf[16];
                        memcpy(buf, &const_val->data.x_f128, 16);
                        LLVMValueRef as_int = LLVMConstIntOfArbitraryPrecision(LLVMInt128Type(), 2,
                                (uint64_t*)buf);
                        return LLVMConstBitCast(as_int, get_llvm_type(g, type_entry));
                    }
                default:
                    zig_unreachable();
            }
        case ZigTypeIdBool:
            if (const_val->data.x_bool) {
                return LLVMConstAllOnes(LLVMInt1Type());
            } else {
                return LLVMConstNull(LLVMInt1Type());
            }
        case ZigTypeIdOptional:
            {
                ZigType *child_type = type_entry->data.maybe.child_type;
                if (!type_has_bits(child_type)) {
                    return LLVMConstInt(LLVMInt1Type(), const_val->data.x_optional ? 1 : 0, false);
                } else if (get_codegen_ptr_type(type_entry) != nullptr) {
                    return gen_const_val_ptr(g, const_val, name);
                } else if (child_type->id == ZigTypeIdErrorSet) {
                    return gen_const_val_err_set(g, const_val, name);
                } else {
                    LLVMValueRef child_val;
                    LLVMValueRef maybe_val;
                    bool make_unnamed_struct;
                    if (const_val->data.x_optional) {
                        child_val = gen_const_val(g, const_val->data.x_optional, "");
                        maybe_val = LLVMConstAllOnes(LLVMInt1Type());

                        make_unnamed_struct = is_llvm_value_unnamed_type(g, const_val->type, child_val);
                    } else {
                        child_val = LLVMGetUndef(get_llvm_type(g, child_type));
                        maybe_val = LLVMConstNull(LLVMInt1Type());

                        make_unnamed_struct = false;
                    }
                    LLVMValueRef fields[] = {
                        child_val,
                        maybe_val,
                    };
                    if (make_unnamed_struct) {
                        return LLVMConstStruct(fields, 2, false);
                    } else {
                        return LLVMConstNamedStruct(get_llvm_type(g, type_entry), fields, 2);
                    }
                }
            }
        case ZigTypeIdStruct:
            {
                LLVMValueRef *fields = allocate<LLVMValueRef>(type_entry->data.structure.gen_field_count);
                size_t src_field_count = type_entry->data.structure.src_field_count;
                bool make_unnamed_struct = false;
                assert(type_entry->data.structure.resolve_status == ResolveStatusLLVMFull);
                if (type_entry->data.structure.layout == ContainerLayoutPacked) {
                    size_t src_field_index = 0;
                    while (src_field_index < src_field_count) {
                        TypeStructField *type_struct_field = &type_entry->data.structure.fields[src_field_index];
                        if (type_struct_field->gen_index == SIZE_MAX) {
                            src_field_index += 1;
                            continue;
                        }

                        size_t src_field_index_end = src_field_index + 1;
                        for (; src_field_index_end < src_field_count; src_field_index_end += 1) {
                            TypeStructField *it_field = &type_entry->data.structure.fields[src_field_index_end];
                            if (it_field->gen_index != type_struct_field->gen_index)
                                break;
                        }

                        if (src_field_index + 1 == src_field_index_end) {
                            ConstExprValue *field_val = &const_val->data.x_struct.fields[src_field_index];
                            LLVMValueRef val = gen_const_val(g, field_val, "");
                            fields[type_struct_field->gen_index] = val;
                            make_unnamed_struct = make_unnamed_struct || is_llvm_value_unnamed_type(g, field_val->type, val);
                        } else {
                            bool is_big_endian = g->is_big_endian; // TODO get endianness from struct type
                            LLVMTypeRef big_int_type_ref = LLVMStructGetTypeAtIndex(get_llvm_type(g, type_entry),
                                    (unsigned)type_struct_field->gen_index);
                            LLVMValueRef val = LLVMConstInt(big_int_type_ref, 0, false);
                            size_t used_bits = 0;
                            for (size_t i = src_field_index; i < src_field_index_end; i += 1) {
                                TypeStructField *it_field = &type_entry->data.structure.fields[i];
                                if (it_field->gen_index == SIZE_MAX) {
                                    continue;
                                }
                                LLVMValueRef child_val = pack_const_int(g, big_int_type_ref,
                                        &const_val->data.x_struct.fields[i]);
                                uint32_t packed_bits_size = type_size_bits(g, it_field->type_entry);
                                if (is_big_endian) {
                                    LLVMValueRef shift_amt = LLVMConstInt(big_int_type_ref,
                                            packed_bits_size, false);
                                    val = LLVMConstShl(val, shift_amt);
                                    val = LLVMConstOr(val, child_val);
                                } else {
                                    LLVMValueRef shift_amt = LLVMConstInt(big_int_type_ref, used_bits, false);
                                    LLVMValueRef child_val_shifted = LLVMConstShl(child_val, shift_amt);
                                    val = LLVMConstOr(val, child_val_shifted);
                                    used_bits += packed_bits_size;
                                }
                            }
                            fields[type_struct_field->gen_index] = val;
                        }

                        src_field_index = src_field_index_end;
                    }
                } else {
                    for (uint32_t i = 0; i < src_field_count; i += 1) {
                        TypeStructField *type_struct_field = &type_entry->data.structure.fields[i];
                        if (type_struct_field->gen_index == SIZE_MAX) {
                            continue;
                        }
                        ConstExprValue *field_val = &const_val->data.x_struct.fields[i];
                        assert(field_val->type != nullptr);
                        if ((err = ensure_const_val_repr(nullptr, g, nullptr, field_val,
                                        type_struct_field->type_entry)))
                        {
                            zig_unreachable();
                        }

                        LLVMValueRef val = gen_const_val(g, field_val, "");
                        fields[type_struct_field->gen_index] = val;
                        make_unnamed_struct = make_unnamed_struct || is_llvm_value_unnamed_type(g, field_val->type, val);

                        size_t end_pad_gen_index = (i + 1 < src_field_count) ?
                            type_entry->data.structure.fields[i + 1].gen_index :
                            type_entry->data.structure.gen_field_count;
                        size_t next_offset = (i + 1 < src_field_count) ?
                            type_entry->data.structure.fields[i + 1].offset : type_entry->abi_size;
                        if (end_pad_gen_index != SIZE_MAX) {
                            for (size_t gen_i = type_struct_field->gen_index + 1; gen_i < end_pad_gen_index;
                                    gen_i += 1)
                            {
                                size_t pad_bytes = next_offset -
                                    (type_struct_field->offset + type_struct_field->type_entry->abi_size);
                                LLVMTypeRef llvm_array_type = LLVMArrayType(LLVMInt8Type(), pad_bytes);
                                fields[gen_i] = LLVMGetUndef(llvm_array_type);
                            }
                        }
                    }
                }
                if (make_unnamed_struct) {
                    return LLVMConstStruct(fields, type_entry->data.structure.gen_field_count,
                        type_entry->data.structure.layout == ContainerLayoutPacked);
                } else {
                    return LLVMConstNamedStruct(get_llvm_type(g, type_entry), fields, type_entry->data.structure.gen_field_count);
                }
            }
        case ZigTypeIdArray:
            {
                uint64_t len = type_entry->data.array.len;
                switch (const_val->data.x_array.special) {
                    case ConstArraySpecialUndef:
                        return LLVMGetUndef(get_llvm_type(g, type_entry));
                    case ConstArraySpecialNone: {
                        LLVMValueRef *values = allocate<LLVMValueRef>(len);
                        LLVMTypeRef element_type_ref = get_llvm_type(g, type_entry->data.array.child_type);
                        bool make_unnamed_struct = false;
                        for (uint64_t i = 0; i < len; i += 1) {
                            ConstExprValue *elem_value = &const_val->data.x_array.data.s_none.elements[i];
                            LLVMValueRef val = gen_const_val(g, elem_value, "");
                            values[i] = val;
                            make_unnamed_struct = make_unnamed_struct || is_llvm_value_unnamed_type(g, elem_value->type, val);
                        }
                        if (make_unnamed_struct) {
                            return LLVMConstStruct(values, len, true);
                        } else {
                            return LLVMConstArray(element_type_ref, values, (unsigned)len);
                        }
                    }
                    case ConstArraySpecialBuf: {
                        Buf *buf = const_val->data.x_array.data.s_buf;
                        return LLVMConstString(buf_ptr(buf), (unsigned)buf_len(buf), true);
                    }
                }
                zig_unreachable();
            }
        case ZigTypeIdVector: {
            uint32_t len = type_entry->data.vector.len;
            switch (const_val->data.x_array.special) {
                case ConstArraySpecialUndef:
                    return LLVMGetUndef(get_llvm_type(g, type_entry));
                case ConstArraySpecialNone: {
                    LLVMValueRef *values = allocate<LLVMValueRef>(len);
                    for (uint64_t i = 0; i < len; i += 1) {
                        ConstExprValue *elem_value = &const_val->data.x_array.data.s_none.elements[i];
                        values[i] = gen_const_val(g, elem_value, "");
                    }
                    return LLVMConstVector(values, len);
                }
                case ConstArraySpecialBuf: {
                    Buf *buf = const_val->data.x_array.data.s_buf;
                    assert(buf_len(buf) == len);
                    LLVMValueRef *values = allocate<LLVMValueRef>(len);
                    for (uint64_t i = 0; i < len; i += 1) {
                        values[i] = LLVMConstInt(g->builtin_types.entry_u8->llvm_type, buf_ptr(buf)[i], false);
                    }
                    return LLVMConstVector(values, len);
                }
            }
            zig_unreachable();
        }
        case ZigTypeIdUnion:
            {
                // Force type_entry->data.unionation.union_llvm_type to get resolved
                (void)get_llvm_type(g, type_entry);

                if (type_entry->data.unionation.gen_field_count == 0) {
                    if (type_entry->data.unionation.tag_type == nullptr) {
                        return nullptr;
                    } else {
                        return bigint_to_llvm_const(get_llvm_type(g, type_entry->data.unionation.tag_type),
                            &const_val->data.x_union.tag);
                    }
                }

                LLVMTypeRef union_type_ref = type_entry->data.unionation.union_llvm_type;
                assert(union_type_ref != nullptr);

                LLVMValueRef union_value_ref;
                bool make_unnamed_struct;
                ConstExprValue *payload_value = const_val->data.x_union.payload;
                if (payload_value == nullptr || !type_has_bits(payload_value->type)) {
                    if (type_entry->data.unionation.gen_tag_index == SIZE_MAX)
                        return LLVMGetUndef(get_llvm_type(g, type_entry));

                    union_value_ref = LLVMGetUndef(union_type_ref);
                    make_unnamed_struct = false;
                } else {
                    uint64_t field_type_bytes = LLVMStoreSizeOfType(g->target_data_ref,
                            get_llvm_type(g, payload_value->type));
                    uint64_t pad_bytes = type_entry->data.unionation.union_abi_size - field_type_bytes;
                    LLVMValueRef correctly_typed_value = gen_const_val(g, payload_value, "");
                    make_unnamed_struct = is_llvm_value_unnamed_type(g, payload_value->type, correctly_typed_value) ||
                        payload_value->type != type_entry->data.unionation.most_aligned_union_member->type_entry;

                    {
                        if (pad_bytes == 0) {
                            union_value_ref = correctly_typed_value;
                        } else {
                            LLVMValueRef fields[2];
                            fields[0] = correctly_typed_value;
                            fields[1] = LLVMGetUndef(LLVMArrayType(LLVMInt8Type(), (unsigned)pad_bytes));
                            if (make_unnamed_struct || type_entry->data.unionation.gen_tag_index != SIZE_MAX) {
                                union_value_ref = LLVMConstStruct(fields, 2, false);
                            } else {
                                union_value_ref = LLVMConstNamedStruct(union_type_ref, fields, 2);
                            }
                        }
                    }

                    if (type_entry->data.unionation.gen_tag_index == SIZE_MAX) {
                        return union_value_ref;
                    }
                }

                LLVMValueRef tag_value = bigint_to_llvm_const(
                        get_llvm_type(g, type_entry->data.unionation.tag_type),
                        &const_val->data.x_union.tag);

                LLVMValueRef fields[3];
                fields[type_entry->data.unionation.gen_union_index] = union_value_ref;
                fields[type_entry->data.unionation.gen_tag_index] = tag_value;

                if (make_unnamed_struct) {
                    LLVMValueRef result = LLVMConstStruct(fields, 2, false);
                    uint64_t last_field_offset = LLVMOffsetOfElement(g->target_data_ref, LLVMTypeOf(result), 1);
                    uint64_t end_offset = last_field_offset +
                        LLVMStoreSizeOfType(g->target_data_ref, LLVMTypeOf(fields[1]));
                    uint64_t expected_sz = LLVMStoreSizeOfType(g->target_data_ref, get_llvm_type(g, type_entry));
                    unsigned pad_sz = expected_sz - end_offset;
                    if (pad_sz != 0) {
                        fields[2] = LLVMGetUndef(LLVMArrayType(LLVMInt8Type(), pad_sz));
                        result = LLVMConstStruct(fields, 3, false);
                    }
                    uint64_t actual_sz = LLVMStoreSizeOfType(g->target_data_ref, LLVMTypeOf(result));
                    assert(actual_sz == expected_sz);
                    return result;
                } else {
                    return LLVMConstNamedStruct(get_llvm_type(g, type_entry), fields, 2);
                }

            }

        case ZigTypeIdEnum:
            return bigint_to_llvm_const(get_llvm_type(g, type_entry), &const_val->data.x_enum_tag);
        case ZigTypeIdFn:
            if (const_val->data.x_ptr.special == ConstPtrSpecialFunction) {
                assert(const_val->data.x_ptr.mut == ConstPtrMutComptimeConst);
                return fn_llvm_value(g, const_val->data.x_ptr.data.fn.fn_entry);
            } else if (const_val->data.x_ptr.special == ConstPtrSpecialHardCodedAddr) {
                LLVMTypeRef usize_type_ref = g->builtin_types.entry_usize->llvm_type;
                uint64_t addr = const_val->data.x_ptr.data.hard_coded_addr.addr;
                return LLVMConstIntToPtr(LLVMConstInt(usize_type_ref, addr, false), get_llvm_type(g, type_entry));
            } else {
                zig_unreachable();
            }
        case ZigTypeIdPointer:
            return gen_const_val_ptr(g, const_val, name);
        case ZigTypeIdErrorUnion:
            {
                ZigType *payload_type = type_entry->data.error_union.payload_type;
                ZigType *err_set_type = type_entry->data.error_union.err_set_type;
                if (!type_has_bits(payload_type)) {
                    assert(type_has_bits(err_set_type));
                    ErrorTableEntry *err_set = const_val->data.x_err_union.error_set->data.x_err_set;
                    uint64_t value = (err_set == nullptr) ? 0 : err_set->value;
                    return LLVMConstInt(get_llvm_type(g, g->err_tag_type), value, false);
                } else if (!type_has_bits(err_set_type)) {
                    assert(type_has_bits(payload_type));
                    return gen_const_val(g, const_val->data.x_err_union.payload, "");
                } else {
                    LLVMValueRef err_tag_value;
                    LLVMValueRef err_payload_value;
                    bool make_unnamed_struct;
                    ErrorTableEntry *err_set = const_val->data.x_err_union.error_set->data.x_err_set;
                    if (err_set != nullptr) {
                        err_tag_value = LLVMConstInt(get_llvm_type(g, g->err_tag_type), err_set->value, false);
                        err_payload_value = LLVMConstNull(get_llvm_type(g, payload_type));
                        make_unnamed_struct = false;
                    } else {
                        err_tag_value = LLVMConstNull(get_llvm_type(g, g->err_tag_type));
                        ConstExprValue *payload_val = const_val->data.x_err_union.payload;
                        err_payload_value = gen_const_val(g, payload_val, "");
                        make_unnamed_struct = is_llvm_value_unnamed_type(g, payload_val->type, err_payload_value);
                    }
                    LLVMValueRef fields[3];
                    fields[err_union_err_index] = err_tag_value;
                    fields[err_union_payload_index] = err_payload_value;
                    size_t field_count = 2;
                    if (type_entry->data.error_union.pad_llvm_type != nullptr) {
                        fields[2] = LLVMGetUndef(type_entry->data.error_union.pad_llvm_type);
                        field_count = 3;
                    }
                    if (make_unnamed_struct) {
                        return LLVMConstStruct(fields, field_count, false);
                    } else {
                        return LLVMConstNamedStruct(get_llvm_type(g, type_entry), fields, field_count);
                    }
                }
            }
        case ZigTypeIdVoid:
            return nullptr;
        case ZigTypeIdInvalid:
        case ZigTypeIdMetaType:
        case ZigTypeIdUnreachable:
        case ZigTypeIdComptimeFloat:
        case ZigTypeIdComptimeInt:
        case ZigTypeIdEnumLiteral:
        case ZigTypeIdUndefined:
        case ZigTypeIdNull:
        case ZigTypeIdBoundFn:
        case ZigTypeIdArgTuple:
        case ZigTypeIdOpaque:
            zig_unreachable();
        case ZigTypeIdFnFrame:
            zig_panic("TODO");
        case ZigTypeIdAnyFrame:
            zig_panic("TODO");
    }
    zig_unreachable();
}

static void render_const_val(CodeGen *g, ConstExprValue *const_val, const char *name) {
    if (!const_val->global_refs)
        const_val->global_refs = allocate<ConstGlobalRefs>(1);
    if (!const_val->global_refs->llvm_value)
        const_val->global_refs->llvm_value = gen_const_val(g, const_val, name);

    if (const_val->global_refs->llvm_global)
        LLVMSetInitializer(const_val->global_refs->llvm_global, const_val->global_refs->llvm_value);
}

static void render_const_val_global(CodeGen *g, ConstExprValue *const_val, const char *name) {
    if (!const_val->global_refs)
        const_val->global_refs = allocate<ConstGlobalRefs>(1);

    if (!const_val->global_refs->llvm_global) {
        LLVMTypeRef type_ref = const_val->global_refs->llvm_value ?
            LLVMTypeOf(const_val->global_refs->llvm_value) : get_llvm_type(g, const_val->type);
        LLVMValueRef global_value = LLVMAddGlobal(g->module, type_ref, name);
        LLVMSetLinkage(global_value, LLVMInternalLinkage);
        LLVMSetGlobalConstant(global_value, true);
        LLVMSetUnnamedAddr(global_value, true);
        LLVMSetAlignment(global_value, (const_val->global_refs->align == 0) ?
                get_abi_alignment(g, const_val->type) : const_val->global_refs->align);

        const_val->global_refs->llvm_global = global_value;
    }

    if (const_val->global_refs->llvm_value)
        LLVMSetInitializer(const_val->global_refs->llvm_global, const_val->global_refs->llvm_value);
}

static void generate_error_name_table(CodeGen *g) {
    if (g->err_name_table != nullptr || !g->generate_error_name_table || g->errors_by_index.length == 1) {
        return;
    }

    assert(g->errors_by_index.length > 0);

    ZigType *u8_ptr_type = get_pointer_to_type_extra(g, g->builtin_types.entry_u8, true, false,
            PtrLenUnknown, get_abi_alignment(g, g->builtin_types.entry_u8), 0, 0, false);
    ZigType *str_type = get_slice_type(g, u8_ptr_type);

    LLVMValueRef *values = allocate<LLVMValueRef>(g->errors_by_index.length);
    values[0] = LLVMGetUndef(get_llvm_type(g, str_type));
    for (size_t i = 1; i < g->errors_by_index.length; i += 1) {
        ErrorTableEntry *err_entry = g->errors_by_index.at(i);
        Buf *name = &err_entry->name;

        g->largest_err_name_len = max(g->largest_err_name_len, buf_len(name));

        LLVMValueRef str_init = LLVMConstString(buf_ptr(name), (unsigned)buf_len(name), true);
        LLVMValueRef str_global = LLVMAddGlobal(g->module, LLVMTypeOf(str_init), "");
        LLVMSetInitializer(str_global, str_init);
        LLVMSetLinkage(str_global, LLVMPrivateLinkage);
        LLVMSetGlobalConstant(str_global, true);
        LLVMSetUnnamedAddr(str_global, true);
        LLVMSetAlignment(str_global, LLVMABIAlignmentOfType(g->target_data_ref, LLVMTypeOf(str_init)));

        LLVMValueRef fields[] = {
            LLVMConstBitCast(str_global, get_llvm_type(g, u8_ptr_type)),
            LLVMConstInt(g->builtin_types.entry_usize->llvm_type, buf_len(name), false),
        };
        values[i] = LLVMConstNamedStruct(get_llvm_type(g, str_type), fields, 2);
    }

    LLVMValueRef err_name_table_init = LLVMConstArray(get_llvm_type(g, str_type), values, (unsigned)g->errors_by_index.length);

    g->err_name_table = LLVMAddGlobal(g->module, LLVMTypeOf(err_name_table_init),
            get_mangled_name(g, buf_ptr(buf_create_from_str("__zig_err_name_table")), false));
    LLVMSetInitializer(g->err_name_table, err_name_table_init);
    LLVMSetLinkage(g->err_name_table, LLVMPrivateLinkage);
    LLVMSetGlobalConstant(g->err_name_table, true);
    LLVMSetUnnamedAddr(g->err_name_table, true);
    LLVMSetAlignment(g->err_name_table, LLVMABIAlignmentOfType(g->target_data_ref, LLVMTypeOf(err_name_table_init)));
}

static void build_all_basic_blocks(CodeGen *g, ZigFn *fn) {
    IrExecutable *executable = &fn->analyzed_executable;
    assert(executable->basic_block_list.length > 0);
    LLVMValueRef fn_val = fn_llvm_value(g, fn);
    LLVMBasicBlockRef first_bb = nullptr;
    if (fn_is_async(fn)) {
        first_bb = LLVMAppendBasicBlock(fn_val, "AsyncSwitch");
        g->cur_preamble_llvm_block = first_bb;
    }
    for (size_t block_i = 0; block_i < executable->basic_block_list.length; block_i += 1) {
        IrBasicBlock *bb = executable->basic_block_list.at(block_i);
        bb->llvm_block = LLVMAppendBasicBlock(fn_val, bb->name_hint);
    }
    if (first_bb == nullptr) {
        first_bb = executable->basic_block_list.at(0)->llvm_block;
    }
    LLVMPositionBuilderAtEnd(g->builder, first_bb);
}

static void gen_global_var(CodeGen *g, ZigVar *var, LLVMValueRef init_val,
    ZigType *type_entry)
{
    if (g->strip_debug_symbols) {
        return;
    }

    assert(var->gen_is_const);
    assert(type_entry);

    ZigType *import = get_scope_import(var->parent_scope);
    assert(import);

    bool is_local_to_unit = true;
    ZigLLVMCreateGlobalVariable(g->dbuilder, get_di_scope(g, var->parent_scope), var->name,
        var->name, import->data.structure.root_struct->di_file,
        (unsigned)(var->decl_node->line + 1),
        get_llvm_di_type(g, type_entry), is_local_to_unit);

    // TODO ^^ make an actual global variable
}

static void validate_inline_fns(CodeGen *g) {
    for (size_t i = 0; i < g->inline_fns.length; i += 1) {
        ZigFn *fn_entry = g->inline_fns.at(i);
        LLVMValueRef fn_val = LLVMGetNamedFunction(g->module, fn_entry->llvm_name);
        if (fn_val != nullptr) {
            add_node_error(g, fn_entry->proto_node, buf_sprintf("unable to inline function"));
        }
    }
    report_errors_and_maybe_exit(g);
}

static void set_global_tls(CodeGen *g, ZigVar *var, LLVMValueRef global_value) {
    bool is_extern = var->decl_node->data.variable_declaration.is_extern;
    bool is_export = var->decl_node->data.variable_declaration.is_export;
    bool is_internal_linkage = !is_extern && !is_export;
    if (var->is_thread_local && (!g->is_single_threaded || !is_internal_linkage)) {
        LLVMSetThreadLocalMode(global_value, LLVMGeneralDynamicTLSModel);
    }
}

static void do_code_gen(CodeGen *g) {
    Error err;
    assert(!g->errors.length);

    generate_error_name_table(g);

    // Generate module level variables
    for (size_t i = 0; i < g->global_vars.length; i += 1) {
        TldVar *tld_var = g->global_vars.at(i);
        ZigVar *var = tld_var->var;

        if (var->var_type->id == ZigTypeIdComptimeFloat) {
            // Generate debug info for it but that's it.
            ConstExprValue *const_val = var->const_value;
            assert(const_val->special != ConstValSpecialRuntime);
            if ((err = ir_resolve_lazy(g, var->decl_node, const_val)))
                zig_unreachable();
            if (const_val->type != var->var_type) {
                zig_panic("TODO debug info for var with ptr casted value");
            }
            ZigType *var_type = g->builtin_types.entry_f128;
            ConstExprValue coerced_value = {};
            coerced_value.special = ConstValSpecialStatic;
            coerced_value.type = var_type;
            coerced_value.data.x_f128 = bigfloat_to_f128(&const_val->data.x_bigfloat);
            LLVMValueRef init_val = gen_const_val(g, &coerced_value, "");
            gen_global_var(g, var, init_val, var_type);
            continue;
        }

        if (var->var_type->id == ZigTypeIdComptimeInt) {
            // Generate debug info for it but that's it.
            ConstExprValue *const_val = var->const_value;
            assert(const_val->special != ConstValSpecialRuntime);
            if ((err = ir_resolve_lazy(g, var->decl_node, const_val)))
                zig_unreachable();
            if (const_val->type != var->var_type) {
                zig_panic("TODO debug info for var with ptr casted value");
            }
            size_t bits_needed = bigint_bits_needed(&const_val->data.x_bigint);
            if (bits_needed < 8) {
                bits_needed = 8;
            }
            ZigType *var_type = get_int_type(g, const_val->data.x_bigint.is_negative, bits_needed);
            LLVMValueRef init_val = bigint_to_llvm_const(get_llvm_type(g, var_type), &const_val->data.x_bigint);
            gen_global_var(g, var, init_val, var_type);
            continue;
        }

        if (!type_has_bits(var->var_type))
            continue;

        assert(var->decl_node);

        GlobalLinkageId linkage;
        const char *unmangled_name = var->name;
        const char *symbol_name;
        if (var->export_list.length == 0) {
            if (var->decl_node->data.variable_declaration.is_extern) {
                symbol_name = unmangled_name;
                linkage = GlobalLinkageIdStrong;
            } else {
                symbol_name = get_mangled_name(g, unmangled_name, false);
                linkage = GlobalLinkageIdInternal;
            }
        } else {
            GlobalExport *global_export = &var->export_list.items[0];
            symbol_name = buf_ptr(&global_export->name);
            linkage = global_export->linkage;
        }

        LLVMValueRef global_value;
        bool externally_initialized = var->decl_node->data.variable_declaration.expr == nullptr;
        if (externally_initialized) {
            LLVMValueRef existing_llvm_var = LLVMGetNamedGlobal(g->module, symbol_name);
            if (existing_llvm_var) {
                global_value = LLVMConstBitCast(existing_llvm_var,
                        LLVMPointerType(get_llvm_type(g, var->var_type), 0));
            } else {
                global_value = LLVMAddGlobal(g->module, get_llvm_type(g, var->var_type), symbol_name);
                // TODO debug info for the extern variable

                LLVMSetLinkage(global_value, to_llvm_linkage(linkage));
                maybe_import_dll(g, global_value, GlobalLinkageIdStrong);
                LLVMSetAlignment(global_value, var->align_bytes);
                LLVMSetGlobalConstant(global_value, var->gen_is_const);
                set_global_tls(g, var, global_value);
            }
        } else {
            bool exported = (linkage != GlobalLinkageIdInternal);
            render_const_val(g, var->const_value, symbol_name);
            render_const_val_global(g, var->const_value, symbol_name);
            global_value = var->const_value->global_refs->llvm_global;

            if (exported) {
                LLVMSetLinkage(global_value, to_llvm_linkage(linkage));
                maybe_export_dll(g, global_value, GlobalLinkageIdStrong);
            }
            if (tld_var->section_name) {
                LLVMSetSection(global_value, buf_ptr(tld_var->section_name));
            }
            LLVMSetAlignment(global_value, var->align_bytes);

            // TODO debug info for function pointers
            // Here we use const_value->type because that's the type of the llvm global,
            // which we const ptr cast upon use to whatever it needs to be.
            if (var->gen_is_const && var->const_value->type->id != ZigTypeIdFn) {
                gen_global_var(g, var, var->const_value->global_refs->llvm_value, var->const_value->type);
            }

            LLVMSetGlobalConstant(global_value, var->gen_is_const);
            set_global_tls(g, var, global_value);
        }

        var->value_ref = global_value;

        for (size_t export_i = 1; export_i < var->export_list.length; export_i += 1) {
            GlobalExport *global_export = &var->export_list.items[export_i];
            LLVMAddAlias(g->module, LLVMTypeOf(var->value_ref), var->value_ref, buf_ptr(&global_export->name));
        }
    }

    // Generate function definitions.
    for (size_t fn_i = 0; fn_i < g->fn_defs.length; fn_i += 1) {
        ZigFn *fn_table_entry = g->fn_defs.at(fn_i);
        FnTypeId *fn_type_id = &fn_table_entry->type_entry->data.fn.fn_type_id;
        CallingConvention cc = fn_type_id->cc;
        bool is_c_abi = cc == CallingConventionC;
        bool want_sret = want_first_arg_sret(g, fn_type_id);

        LLVMValueRef fn = fn_llvm_value(g, fn_table_entry);
        g->cur_fn = fn_table_entry;
        g->cur_fn_val = fn;

        build_all_basic_blocks(g, fn_table_entry);
        clear_debug_source_node(g);

        bool is_async = fn_is_async(fn_table_entry);

        if (is_async) {
            g->cur_frame_ptr = LLVMGetParam(fn, 0);
        } else {
            if (want_sret) {
                g->cur_ret_ptr = LLVMGetParam(fn, 0);
            } else if (handle_is_ptr(fn_type_id->return_type)) {
                g->cur_ret_ptr = build_alloca(g, fn_type_id->return_type, "result", 0);
                // TODO add debug info variable for this
            } else {
                g->cur_ret_ptr = nullptr;
            }
        }

        uint32_t err_ret_trace_arg_index = get_err_ret_trace_arg_index(g, fn_table_entry);
        bool have_err_ret_trace_arg = err_ret_trace_arg_index != UINT32_MAX;
        if (have_err_ret_trace_arg) {
            g->cur_err_ret_trace_val_arg = LLVMGetParam(fn, err_ret_trace_arg_index);
        } else {
            g->cur_err_ret_trace_val_arg = nullptr;
        }

        // error return tracing setup
        bool have_err_ret_trace_stack = g->have_err_ret_tracing && fn_table_entry->calls_or_awaits_errorable_fn &&
            !is_async && !have_err_ret_trace_arg;
        LLVMValueRef err_ret_array_val = nullptr;
        if (have_err_ret_trace_stack) {
            ZigType *array_type = get_array_type(g, g->builtin_types.entry_usize, stack_trace_ptr_count);
            err_ret_array_val = build_alloca(g, array_type, "error_return_trace_addresses", get_abi_alignment(g, array_type));

            (void)get_llvm_type(g, get_stack_trace_type(g));
            g->cur_err_ret_trace_val_stack = build_alloca(g, get_stack_trace_type(g), "error_return_trace",
                    get_abi_alignment(g, g->stack_trace_type));
        } else {
            g->cur_err_ret_trace_val_stack = nullptr;
        }

        if (!is_async) {
            // allocate async frames for noasync calls & awaits to async functions
            ZigType *largest_call_frame_type = nullptr;
            IrInstruction *all_calls_alloca = ir_create_alloca(g, &fn_table_entry->fndef_scope->base,
                    fn_table_entry->body_node, fn_table_entry, g->builtin_types.entry_void, "@async_call_frame");
            for (size_t i = 0; i < fn_table_entry->call_list.length; i += 1) {
                IrInstructionCallGen *call = fn_table_entry->call_list.at(i);
                if (call->fn_entry == nullptr)
                    continue;
                if (!fn_is_async(call->fn_entry))
                    continue;
                if (call->modifier != CallModifierNoAsync)
                    continue;
                if (call->frame_result_loc != nullptr)
                    continue;
                ZigType *callee_frame_type = get_fn_frame_type(g, call->fn_entry);
                if (largest_call_frame_type == nullptr ||
                    callee_frame_type->abi_size > largest_call_frame_type->abi_size)
                {
                    largest_call_frame_type = callee_frame_type;
                }
                call->frame_result_loc = all_calls_alloca;
            }
            if (largest_call_frame_type != nullptr) {
                all_calls_alloca->value.type = get_pointer_to_type(g, largest_call_frame_type, false);
            }
            // allocate temporary stack data
            for (size_t alloca_i = 0; alloca_i < fn_table_entry->alloca_gen_list.length; alloca_i += 1) {
                IrInstructionAllocaGen *instruction = fn_table_entry->alloca_gen_list.at(alloca_i);
                ZigType *ptr_type = instruction->base.value.type;
                assert(ptr_type->id == ZigTypeIdPointer);
                ZigType *child_type = ptr_type->data.pointer.child_type;
                if (type_resolve(g, child_type, ResolveStatusSizeKnown))
                    zig_unreachable();
                if (!type_has_bits(child_type))
                    continue;
                if (instruction->base.ref_count == 0)
                    continue;
                if (instruction->base.value.special != ConstValSpecialRuntime) {
                    if (const_ptr_pointee(nullptr, g, &instruction->base.value, nullptr)->special !=
                            ConstValSpecialRuntime)
                    {
                        continue;
                    }
                }
                if (type_resolve(g, child_type, ResolveStatusLLVMFull))
                    zig_unreachable();
                instruction->base.llvm_value = build_alloca(g, child_type, instruction->name_hint,
                        get_ptr_align(g, ptr_type));
            }
        }

        ZigType *import = get_scope_import(&fn_table_entry->fndef_scope->base);
        unsigned gen_i_init = want_sret ? 1 : 0;

        // create debug variable declarations for variables and allocate all local variables
        FnWalk fn_walk_var = {};
        fn_walk_var.id = FnWalkIdVars;
        fn_walk_var.data.vars.import = import;
        fn_walk_var.data.vars.fn = fn_table_entry;
        fn_walk_var.data.vars.llvm_fn = fn;
        fn_walk_var.data.vars.gen_i = gen_i_init;
        for (size_t var_i = 0; var_i < fn_table_entry->variable_list.length; var_i += 1) {
            ZigVar *var = fn_table_entry->variable_list.at(var_i);

            if (!type_has_bits(var->var_type)) {
                continue;
            }
            if (ir_get_var_is_comptime(var))
                continue;
            switch (type_requires_comptime(g, var->var_type)) {
                case ReqCompTimeInvalid:
                    zig_unreachable();
                case ReqCompTimeYes:
                    continue;
                case ReqCompTimeNo:
                    break;
            }

            if (var->src_arg_index == SIZE_MAX) {
                var->di_loc_var = ZigLLVMCreateAutoVariable(g->dbuilder, get_di_scope(g, var->parent_scope),
                        var->name, import->data.structure.root_struct->di_file, (unsigned)(var->decl_node->line + 1),
                        get_llvm_di_type(g, var->var_type), !g->strip_debug_symbols, 0);

            } else if (is_c_abi) {
                fn_walk_var.data.vars.var = var;
                iter_function_params_c_abi(g, fn_table_entry->type_entry, &fn_walk_var, var->src_arg_index);
            } else if (!is_async) {
                ZigType *gen_type;
                FnGenParamInfo *gen_info = &fn_table_entry->type_entry->data.fn.gen_param_info[var->src_arg_index];
                assert(gen_info->gen_index != SIZE_MAX);

                if (handle_is_ptr(var->var_type)) {
                    if (gen_info->is_byval) {
                        gen_type = var->var_type;
                    } else {
                        gen_type = gen_info->type;
                    }
                    var->value_ref = LLVMGetParam(fn, gen_info->gen_index);
                } else {
                    gen_type = var->var_type;
                    var->value_ref = build_alloca(g, var->var_type, var->name, var->align_bytes);
                }
                if (var->decl_node) {
                    var->di_loc_var = ZigLLVMCreateParameterVariable(g->dbuilder, get_di_scope(g, var->parent_scope),
                        var->name, import->data.structure.root_struct->di_file,
                        (unsigned)(var->decl_node->line + 1),
                        get_llvm_di_type(g, gen_type), !g->strip_debug_symbols, 0, (unsigned)(gen_info->gen_index+1));
                }

            }
        }

        // finishing error return trace setup. we have to do this after all the allocas.
        if (have_err_ret_trace_stack) {
            ZigType *usize = g->builtin_types.entry_usize;
            size_t index_field_index = g->stack_trace_type->data.structure.fields[0].gen_index;
            LLVMValueRef index_field_ptr = LLVMBuildStructGEP(g->builder, g->cur_err_ret_trace_val_stack, (unsigned)index_field_index, "");
            gen_store_untyped(g, LLVMConstNull(usize->llvm_type), index_field_ptr, 0, false);

            size_t addresses_field_index = g->stack_trace_type->data.structure.fields[1].gen_index;
            LLVMValueRef addresses_field_ptr = LLVMBuildStructGEP(g->builder, g->cur_err_ret_trace_val_stack, (unsigned)addresses_field_index, "");

            ZigType *slice_type = g->stack_trace_type->data.structure.fields[1].type_entry;
            size_t ptr_field_index = slice_type->data.structure.fields[slice_ptr_index].gen_index;
            LLVMValueRef ptr_field_ptr = LLVMBuildStructGEP(g->builder, addresses_field_ptr, (unsigned)ptr_field_index, "");
            LLVMValueRef zero = LLVMConstNull(usize->llvm_type);
            LLVMValueRef indices[] = {zero, zero};
            LLVMValueRef err_ret_array_val_elem0_ptr = LLVMBuildInBoundsGEP(g->builder, err_ret_array_val,
                    indices, 2, "");
            ZigType *ptr_ptr_usize_type = get_pointer_to_type(g, get_pointer_to_type(g, usize, false), false);
            gen_store(g, err_ret_array_val_elem0_ptr, ptr_field_ptr, ptr_ptr_usize_type);

            size_t len_field_index = slice_type->data.structure.fields[slice_len_index].gen_index;
            LLVMValueRef len_field_ptr = LLVMBuildStructGEP(g->builder, addresses_field_ptr, (unsigned)len_field_index, "");
            gen_store(g, LLVMConstInt(usize->llvm_type, stack_trace_ptr_count, false), len_field_ptr, get_pointer_to_type(g, usize, false));
        }

        if (is_async) {
            (void)get_llvm_type(g, fn_table_entry->frame_type);
            g->cur_resume_block_count = 0;

            LLVMTypeRef usize_type_ref = g->builtin_types.entry_usize->llvm_type;
            LLVMValueRef size_val = LLVMConstInt(usize_type_ref, fn_table_entry->frame_type->abi_size, false);
            if (g->need_frame_size_prefix_data) {
                ZigLLVMFunctionSetPrefixData(fn_table_entry->llvm_value, size_val);
            }

            if (!g->strip_debug_symbols) {
                AstNode *source_node = fn_table_entry->proto_node;
                ZigLLVMSetCurrentDebugLocation(g->builder, (int)source_node->line + 1,
                        (int)source_node->column + 1, get_di_scope(g, fn_table_entry->child_scope));
            }
            IrExecutable *executable = &fn_table_entry->analyzed_executable;
            LLVMBasicBlockRef bad_resume_block = LLVMAppendBasicBlock(g->cur_fn_val, "BadResume");
            LLVMPositionBuilderAtEnd(g->builder, bad_resume_block);
            gen_assertion_scope(g, PanicMsgIdBadResume, fn_table_entry->child_scope);

            LLVMPositionBuilderAtEnd(g->builder, g->cur_preamble_llvm_block);
            render_async_spills(g);
            g->cur_async_awaiter_ptr = LLVMBuildStructGEP(g->builder, g->cur_frame_ptr, frame_awaiter_index, "");
            LLVMValueRef resume_index_ptr = LLVMBuildStructGEP(g->builder, g->cur_frame_ptr, frame_resume_index, "");
            g->cur_async_resume_index_ptr = resume_index_ptr;

            if (type_has_bits(fn_type_id->return_type)) {
                LLVMValueRef cur_ret_ptr_ptr = LLVMBuildStructGEP(g->builder, g->cur_frame_ptr, frame_ret_start, "");
                g->cur_ret_ptr = LLVMBuildLoad(g->builder, cur_ret_ptr_ptr, "");
            }
            uint32_t trace_field_index_stack = UINT32_MAX;
            if (codegen_fn_has_err_ret_tracing_stack(g, fn_table_entry, true)) {
                trace_field_index_stack = frame_index_trace_stack(g, fn_type_id);
                g->cur_err_ret_trace_val_stack = LLVMBuildStructGEP(g->builder, g->cur_frame_ptr,
                        trace_field_index_stack, "");
            }

            LLVMValueRef resume_index = LLVMBuildLoad(g->builder, resume_index_ptr, "");
            LLVMValueRef switch_instr = LLVMBuildSwitch(g->builder, resume_index, bad_resume_block, 4);
            g->cur_async_switch_instr = switch_instr;

            LLVMValueRef zero = LLVMConstNull(usize_type_ref);
            IrBasicBlock *entry_block = executable->basic_block_list.at(0);
            LLVMAddCase(switch_instr, zero, entry_block->llvm_block);
            g->cur_resume_block_count += 1;
            LLVMPositionBuilderAtEnd(g->builder, entry_block->llvm_block);
            if (trace_field_index_stack != UINT32_MAX) {
                if (codegen_fn_has_err_ret_tracing_arg(g, fn_type_id->return_type)) {
                    LLVMValueRef trace_ptr_ptr = LLVMBuildStructGEP(g->builder, g->cur_frame_ptr,
                            frame_index_trace_arg(g, fn_type_id->return_type), "");
                    LLVMValueRef zero_ptr = LLVMConstNull(LLVMGetElementType(LLVMTypeOf(trace_ptr_ptr)));
                    LLVMBuildStore(g->builder, zero_ptr, trace_ptr_ptr);
                }

                LLVMValueRef trace_field_ptr = LLVMBuildStructGEP(g->builder, g->cur_frame_ptr,
                        trace_field_index_stack, "");
                LLVMValueRef addrs_field_ptr = LLVMBuildStructGEP(g->builder, g->cur_frame_ptr,
                        trace_field_index_stack + 1, "");

                gen_init_stack_trace(g, trace_field_ptr, addrs_field_ptr);
            }
            render_async_var_decls(g, entry_block->instruction_list.at(0)->scope);
        } else {
            // create debug variable declarations for parameters
            // rely on the first variables in the variable_list being parameters.
            FnWalk fn_walk_init = {};
            fn_walk_init.id = FnWalkIdInits;
            fn_walk_init.data.inits.fn = fn_table_entry;
            fn_walk_init.data.inits.llvm_fn = fn;
            fn_walk_init.data.inits.gen_i = gen_i_init;
            walk_function_params(g, fn_table_entry->type_entry, &fn_walk_init);
        }

        ir_render(g, fn_table_entry);

    }

    assert(!g->errors.length);

    if (buf_len(&g->global_asm) != 0) {
        LLVMSetModuleInlineAsm(g->module, buf_ptr(&g->global_asm));
    }

    while (g->type_resolve_stack.length != 0) {
        ZigType *ty = g->type_resolve_stack.last();
        if (type_resolve(g, ty, ResolveStatusLLVMFull))
            zig_unreachable();
    }

    ZigLLVMDIBuilderFinalize(g->dbuilder);

    if (g->verbose_llvm_ir) {
        fflush(stderr);
        LLVMDumpModule(g->module);
    }

    char *error = nullptr;
    LLVMVerifyModule(g->module, LLVMAbortProcessAction, &error);
}

static void zig_llvm_emit_output(CodeGen *g) {
    bool is_small = g->build_mode == BuildModeSmallRelease;

    Buf *output_path = &g->o_file_output_path;
    char *err_msg = nullptr;
    switch (g->emit_file_type) {
        case EmitFileTypeBinary:
            if (ZigLLVMTargetMachineEmitToFile(g->target_machine, g->module, buf_ptr(output_path),
                        ZigLLVM_EmitBinary, &err_msg, g->build_mode == BuildModeDebug, is_small,
                        g->enable_time_report))
            {
                zig_panic("unable to write object file %s: %s", buf_ptr(output_path), err_msg);
            }
            validate_inline_fns(g);
            g->link_objects.append(output_path);
            if (g->bundle_compiler_rt && (g->out_type == OutTypeObj ||
                (g->out_type == OutTypeLib && !g->is_dynamic)))
            {
                zig_link_add_compiler_rt(g);
            }
            break;

        case EmitFileTypeAssembly:
            if (ZigLLVMTargetMachineEmitToFile(g->target_machine, g->module, buf_ptr(output_path),
                        ZigLLVM_EmitAssembly, &err_msg, g->build_mode == BuildModeDebug, is_small,
                        g->enable_time_report))
            {
                zig_panic("unable to write assembly file %s: %s", buf_ptr(output_path), err_msg);
            }
            validate_inline_fns(g);
            break;

        case EmitFileTypeLLVMIr:
            if (ZigLLVMTargetMachineEmitToFile(g->target_machine, g->module, buf_ptr(output_path),
                        ZigLLVM_EmitLLVMIr, &err_msg, g->build_mode == BuildModeDebug, is_small,
                        g->enable_time_report))
            {
                zig_panic("unable to write llvm-ir file %s: %s", buf_ptr(output_path), err_msg);
            }
            validate_inline_fns(g);
            break;

        default:
            zig_unreachable();
    }
}

struct CIntTypeInfo {
    CIntType id;
    const char *name;
    bool is_signed;
};

static const CIntTypeInfo c_int_type_infos[] = {
    {CIntTypeShort, "c_short", true},
    {CIntTypeUShort, "c_ushort", false},
    {CIntTypeInt, "c_int", true},
    {CIntTypeUInt, "c_uint", false},
    {CIntTypeLong, "c_long", true},
    {CIntTypeULong, "c_ulong", false},
    {CIntTypeLongLong, "c_longlong", true},
    {CIntTypeULongLong, "c_ulonglong", false},
};

static const bool is_signed_list[] = { false, true, };

struct GlobalLinkageValue {
    GlobalLinkageId id;
    const char *name;
};

static const GlobalLinkageValue global_linkage_values[] = {
    {GlobalLinkageIdInternal, "Internal"},
    {GlobalLinkageIdStrong, "Strong"},
    {GlobalLinkageIdWeak, "Weak"},
    {GlobalLinkageIdLinkOnce, "LinkOnce"},
};

static void add_fp_entry(CodeGen *g, const char *name, uint32_t bit_count, LLVMTypeRef type_ref,
        ZigType **field)
{
    ZigType *entry = new_type_table_entry(ZigTypeIdFloat);
    entry->llvm_type = type_ref;
    entry->size_in_bits = 8*LLVMStoreSizeOfType(g->target_data_ref, entry->llvm_type);
    entry->abi_size = LLVMABISizeOfType(g->target_data_ref, entry->llvm_type);
    entry->abi_align = LLVMABIAlignmentOfType(g->target_data_ref, entry->llvm_type);
    buf_init_from_str(&entry->name, name);
    entry->data.floating.bit_count = bit_count;

    entry->llvm_di_type = ZigLLVMCreateDebugBasicType(g->dbuilder, buf_ptr(&entry->name),
            entry->size_in_bits, ZigLLVMEncoding_DW_ATE_float());
    *field = entry;
    g->primitive_type_table.put(&entry->name, entry);
}

static void define_builtin_types(CodeGen *g) {
    {
        // if this type is anywhere in the AST, we should never hit codegen.
        ZigType *entry = new_type_table_entry(ZigTypeIdInvalid);
        buf_init_from_str(&entry->name, "(invalid)");
        g->builtin_types.entry_invalid = entry;
    }
    {
        ZigType *entry = new_type_table_entry(ZigTypeIdComptimeFloat);
        buf_init_from_str(&entry->name, "comptime_float");
        g->builtin_types.entry_num_lit_float = entry;
        g->primitive_type_table.put(&entry->name, entry);
    }
    {
        ZigType *entry = new_type_table_entry(ZigTypeIdComptimeInt);
        buf_init_from_str(&entry->name, "comptime_int");
        g->builtin_types.entry_num_lit_int = entry;
        g->primitive_type_table.put(&entry->name, entry);
    }
    {
        ZigType *entry = new_type_table_entry(ZigTypeIdEnumLiteral);
        buf_init_from_str(&entry->name, "(enum literal)");
        g->builtin_types.entry_enum_literal = entry;
    }
    {
        ZigType *entry = new_type_table_entry(ZigTypeIdUndefined);
        buf_init_from_str(&entry->name, "(undefined)");
        g->builtin_types.entry_undef = entry;
    }
    {
        ZigType *entry = new_type_table_entry(ZigTypeIdNull);
        buf_init_from_str(&entry->name, "(null)");
        g->builtin_types.entry_null = entry;
    }
    {
        ZigType *entry = new_type_table_entry(ZigTypeIdArgTuple);
        buf_init_from_str(&entry->name, "(args)");
        g->builtin_types.entry_arg_tuple = entry;
    }

    for (size_t i = 0; i < array_length(c_int_type_infos); i += 1) {
        const CIntTypeInfo *info = &c_int_type_infos[i];
        uint32_t size_in_bits = target_c_type_size_in_bits(g->zig_target, info->id);
        bool is_signed = info->is_signed;

        ZigType *entry = new_type_table_entry(ZigTypeIdInt);
        entry->llvm_type = LLVMIntType(size_in_bits);
        entry->size_in_bits = size_in_bits;
        entry->abi_size = LLVMABISizeOfType(g->target_data_ref, entry->llvm_type);
        entry->abi_align = LLVMABIAlignmentOfType(g->target_data_ref, entry->llvm_type);

        buf_init_from_str(&entry->name, info->name);

        entry->llvm_di_type = ZigLLVMCreateDebugBasicType(g->dbuilder, buf_ptr(&entry->name),
                size_in_bits, is_signed ? ZigLLVMEncoding_DW_ATE_signed() : ZigLLVMEncoding_DW_ATE_unsigned());
        entry->data.integral.is_signed = is_signed;
        entry->data.integral.bit_count = size_in_bits;
        g->primitive_type_table.put(&entry->name, entry);

        get_c_int_type_ptr(g, info->id)[0] = entry;
    }

    {
        ZigType *entry = new_type_table_entry(ZigTypeIdBool);
        entry->llvm_type = LLVMInt1Type();
        entry->size_in_bits = 1;
        entry->abi_size = LLVMABISizeOfType(g->target_data_ref, entry->llvm_type);
        entry->abi_align = LLVMABIAlignmentOfType(g->target_data_ref, entry->llvm_type);
        buf_init_from_str(&entry->name, "bool");
        entry->llvm_di_type = ZigLLVMCreateDebugBasicType(g->dbuilder, buf_ptr(&entry->name),
                entry->size_in_bits, ZigLLVMEncoding_DW_ATE_boolean());
        g->builtin_types.entry_bool = entry;
        g->primitive_type_table.put(&entry->name, entry);
    }

    for (size_t sign_i = 0; sign_i < array_length(is_signed_list); sign_i += 1) {
        bool is_signed = is_signed_list[sign_i];

        ZigType *entry = new_type_table_entry(ZigTypeIdInt);
        entry->llvm_type = LLVMIntType(g->pointer_size_bytes * 8);
        entry->size_in_bits = g->pointer_size_bytes * 8;
        entry->abi_size = LLVMABISizeOfType(g->target_data_ref, entry->llvm_type);
        entry->abi_align = LLVMABIAlignmentOfType(g->target_data_ref, entry->llvm_type);

        const char u_or_i = is_signed ? 'i' : 'u';
        buf_resize(&entry->name, 0);
        buf_appendf(&entry->name, "%csize", u_or_i);

        entry->data.integral.is_signed = is_signed;
        entry->data.integral.bit_count = g->pointer_size_bytes * 8;

        entry->llvm_di_type = ZigLLVMCreateDebugBasicType(g->dbuilder, buf_ptr(&entry->name),
                entry->size_in_bits,
                is_signed ? ZigLLVMEncoding_DW_ATE_signed() : ZigLLVMEncoding_DW_ATE_unsigned());
        g->primitive_type_table.put(&entry->name, entry);

        if (is_signed) {
            g->builtin_types.entry_isize = entry;
        } else {
            g->builtin_types.entry_usize = entry;
        }
    }

    add_fp_entry(g, "f16", 16, LLVMHalfType(), &g->builtin_types.entry_f16);
    add_fp_entry(g, "f32", 32, LLVMFloatType(), &g->builtin_types.entry_f32);
    add_fp_entry(g, "f64", 64, LLVMDoubleType(), &g->builtin_types.entry_f64);
    add_fp_entry(g, "f128", 128, LLVMFP128Type(), &g->builtin_types.entry_f128);
    add_fp_entry(g, "c_longdouble", 80, LLVMX86FP80Type(), &g->builtin_types.entry_c_longdouble);

    {
        ZigType *entry = new_type_table_entry(ZigTypeIdVoid);
        entry->llvm_type = LLVMVoidType();
        buf_init_from_str(&entry->name, "void");
        entry->llvm_di_type = ZigLLVMCreateDebugBasicType(g->dbuilder, buf_ptr(&entry->name),
                0,
                ZigLLVMEncoding_DW_ATE_signed());
        g->builtin_types.entry_void = entry;
        g->primitive_type_table.put(&entry->name, entry);
    }
    {
        ZigType *entry = new_type_table_entry(ZigTypeIdUnreachable);
        entry->llvm_type = LLVMVoidType();
        buf_init_from_str(&entry->name, "noreturn");
        entry->llvm_di_type = g->builtin_types.entry_void->llvm_di_type;
        g->builtin_types.entry_unreachable = entry;
        g->primitive_type_table.put(&entry->name, entry);
    }
    {
        ZigType *entry = new_type_table_entry(ZigTypeIdMetaType);
        buf_init_from_str(&entry->name, "type");
        g->builtin_types.entry_type = entry;
        g->primitive_type_table.put(&entry->name, entry);
    }

    g->builtin_types.entry_u8 = get_int_type(g, false, 8);
    g->builtin_types.entry_u16 = get_int_type(g, false, 16);
    g->builtin_types.entry_u29 = get_int_type(g, false, 29);
    g->builtin_types.entry_u32 = get_int_type(g, false, 32);
    g->builtin_types.entry_u64 = get_int_type(g, false, 64);
    g->builtin_types.entry_i8 = get_int_type(g, true, 8);
    g->builtin_types.entry_i32 = get_int_type(g, true, 32);
    g->builtin_types.entry_i64 = get_int_type(g, true, 64);

    {
        g->builtin_types.entry_c_void = get_opaque_type(g, nullptr, nullptr, "c_void",
                buf_create_from_str("c_void"));
        g->primitive_type_table.put(&g->builtin_types.entry_c_void->name, g->builtin_types.entry_c_void);
    }

    {
        ZigType *entry = new_type_table_entry(ZigTypeIdErrorSet);
        buf_init_from_str(&entry->name, "anyerror");
        entry->data.error_set.err_count = UINT32_MAX;

        // TODO https://github.com/ziglang/zig/issues/786
        g->err_tag_type = g->builtin_types.entry_u16;

        entry->size_in_bits = g->err_tag_type->size_in_bits;
        entry->abi_align = g->err_tag_type->abi_align;
        entry->abi_size = g->err_tag_type->abi_size;

        g->builtin_types.entry_global_error_set = entry;

        g->errors_by_index.append(nullptr);

        g->primitive_type_table.put(&entry->name, entry);
    }
}

static BuiltinFnEntry *create_builtin_fn(CodeGen *g, BuiltinFnId id, const char *name, size_t count) {
    BuiltinFnEntry *builtin_fn = allocate<BuiltinFnEntry>(1);
    buf_init_from_str(&builtin_fn->name, name);
    builtin_fn->id = id;
    builtin_fn->param_count = count;
    g->builtin_fn_table.put(&builtin_fn->name, builtin_fn);
    return builtin_fn;
}

static void define_builtin_fns(CodeGen *g) {
    create_builtin_fn(g, BuiltinFnIdBreakpoint, "breakpoint", 0);
    create_builtin_fn(g, BuiltinFnIdReturnAddress, "returnAddress", 0);
    create_builtin_fn(g, BuiltinFnIdMemcpy, "memcpy", 3);
    create_builtin_fn(g, BuiltinFnIdMemset, "memset", 3);
    create_builtin_fn(g, BuiltinFnIdSizeof, "sizeOf", 1);
    create_builtin_fn(g, BuiltinFnIdAlignOf, "alignOf", 1);
    create_builtin_fn(g, BuiltinFnIdMemberCount, "memberCount", 1);
    create_builtin_fn(g, BuiltinFnIdMemberType, "memberType", 2);
    create_builtin_fn(g, BuiltinFnIdMemberName, "memberName", 2);
    create_builtin_fn(g, BuiltinFnIdField, "field", 2);
    create_builtin_fn(g, BuiltinFnIdTypeInfo, "typeInfo", 1);
    create_builtin_fn(g, BuiltinFnIdType, "Type", 1);
    create_builtin_fn(g, BuiltinFnIdHasField, "hasField", 2);
    create_builtin_fn(g, BuiltinFnIdTypeof, "typeOf", 1); // TODO rename to TypeOf
    create_builtin_fn(g, BuiltinFnIdAddWithOverflow, "addWithOverflow", 4);
    create_builtin_fn(g, BuiltinFnIdSubWithOverflow, "subWithOverflow", 4);
    create_builtin_fn(g, BuiltinFnIdMulWithOverflow, "mulWithOverflow", 4);
    create_builtin_fn(g, BuiltinFnIdShlWithOverflow, "shlWithOverflow", 4);
    create_builtin_fn(g, BuiltinFnIdCInclude, "cInclude", 1);
    create_builtin_fn(g, BuiltinFnIdCDefine, "cDefine", 2);
    create_builtin_fn(g, BuiltinFnIdCUndef, "cUndef", 1);
    create_builtin_fn(g, BuiltinFnIdCtz, "ctz", 2);
    create_builtin_fn(g, BuiltinFnIdClz, "clz", 2);
    create_builtin_fn(g, BuiltinFnIdPopCount, "popCount", 2);
    create_builtin_fn(g, BuiltinFnIdBswap, "byteSwap", 2);
    create_builtin_fn(g, BuiltinFnIdBitReverse, "bitReverse", 2);
    create_builtin_fn(g, BuiltinFnIdImport, "import", 1);
    create_builtin_fn(g, BuiltinFnIdCImport, "cImport", 1);
    create_builtin_fn(g, BuiltinFnIdErrName, "errorName", 1);
    create_builtin_fn(g, BuiltinFnIdTypeName, "typeName", 1);
    create_builtin_fn(g, BuiltinFnIdEmbedFile, "embedFile", 1);
    create_builtin_fn(g, BuiltinFnIdCmpxchgWeak, "cmpxchgWeak", 6);
    create_builtin_fn(g, BuiltinFnIdCmpxchgStrong, "cmpxchgStrong", 6);
    create_builtin_fn(g, BuiltinFnIdFence, "fence", 1);
    create_builtin_fn(g, BuiltinFnIdTruncate, "truncate", 2);
    create_builtin_fn(g, BuiltinFnIdIntCast, "intCast", 2);
    create_builtin_fn(g, BuiltinFnIdFloatCast, "floatCast", 2);
    create_builtin_fn(g, BuiltinFnIdIntToFloat, "intToFloat", 2);
    create_builtin_fn(g, BuiltinFnIdFloatToInt, "floatToInt", 2);
    create_builtin_fn(g, BuiltinFnIdBoolToInt, "boolToInt", 1);
    create_builtin_fn(g, BuiltinFnIdErrToInt, "errorToInt", 1);
    create_builtin_fn(g, BuiltinFnIdIntToErr, "intToError", 1);
    create_builtin_fn(g, BuiltinFnIdEnumToInt, "enumToInt", 1);
    create_builtin_fn(g, BuiltinFnIdIntToEnum, "intToEnum", 2);
    create_builtin_fn(g, BuiltinFnIdCompileErr, "compileError", 1);
    create_builtin_fn(g, BuiltinFnIdCompileLog, "compileLog", SIZE_MAX);
    create_builtin_fn(g, BuiltinFnIdIntType, "IntType", 2); // TODO rename to Int
    create_builtin_fn(g, BuiltinFnIdVectorType, "Vector", 2);
    create_builtin_fn(g, BuiltinFnIdSetCold, "setCold", 1);
    create_builtin_fn(g, BuiltinFnIdSetRuntimeSafety, "setRuntimeSafety", 1);
    create_builtin_fn(g, BuiltinFnIdSetFloatMode, "setFloatMode", 1);
    create_builtin_fn(g, BuiltinFnIdPanic, "panic", 1);
    create_builtin_fn(g, BuiltinFnIdPtrCast, "ptrCast", 2);
    create_builtin_fn(g, BuiltinFnIdBitCast, "bitCast", 2);
    create_builtin_fn(g, BuiltinFnIdIntToPtr, "intToPtr", 2);
    create_builtin_fn(g, BuiltinFnIdPtrToInt, "ptrToInt", 1);
    create_builtin_fn(g, BuiltinFnIdTagName, "tagName", 1);
    create_builtin_fn(g, BuiltinFnIdTagType, "TagType", 1);
    create_builtin_fn(g, BuiltinFnIdFieldParentPtr, "fieldParentPtr", 3);
    create_builtin_fn(g, BuiltinFnIdByteOffsetOf, "byteOffsetOf", 2);
    create_builtin_fn(g, BuiltinFnIdBitOffsetOf, "bitOffsetOf", 2);
    create_builtin_fn(g, BuiltinFnIdDivExact, "divExact", 2);
    create_builtin_fn(g, BuiltinFnIdDivTrunc, "divTrunc", 2);
    create_builtin_fn(g, BuiltinFnIdDivFloor, "divFloor", 2);
    create_builtin_fn(g, BuiltinFnIdRem, "rem", 2);
    create_builtin_fn(g, BuiltinFnIdMod, "mod", 2);
    create_builtin_fn(g, BuiltinFnIdSqrt, "sqrt", 2);
    create_builtin_fn(g, BuiltinFnIdSin, "sin", 2);
    create_builtin_fn(g, BuiltinFnIdCos, "cos", 2);
    create_builtin_fn(g, BuiltinFnIdExp, "exp", 2);
    create_builtin_fn(g, BuiltinFnIdExp2, "exp2", 2);
    create_builtin_fn(g, BuiltinFnIdLn, "ln", 2);
    create_builtin_fn(g, BuiltinFnIdLog2, "log2", 2);
    create_builtin_fn(g, BuiltinFnIdLog10, "log10", 2);
    create_builtin_fn(g, BuiltinFnIdFabs, "fabs", 2);
    create_builtin_fn(g, BuiltinFnIdFloor, "floor", 2);
    create_builtin_fn(g, BuiltinFnIdCeil, "ceil", 2);
    create_builtin_fn(g, BuiltinFnIdTrunc, "trunc", 2);
    create_builtin_fn(g, BuiltinFnIdNearbyInt, "nearbyInt", 2);
    create_builtin_fn(g, BuiltinFnIdRound, "round", 2);
    create_builtin_fn(g, BuiltinFnIdMulAdd, "mulAdd", 4);
    create_builtin_fn(g, BuiltinFnIdInlineCall, "inlineCall", SIZE_MAX);
    create_builtin_fn(g, BuiltinFnIdNoInlineCall, "noInlineCall", SIZE_MAX);
    create_builtin_fn(g, BuiltinFnIdNewStackCall, "newStackCall", SIZE_MAX);
    create_builtin_fn(g, BuiltinFnIdAsyncCall, "asyncCall", SIZE_MAX);
    create_builtin_fn(g, BuiltinFnIdTypeId, "typeId", 1);
    create_builtin_fn(g, BuiltinFnIdShlExact, "shlExact", 2);
    create_builtin_fn(g, BuiltinFnIdShrExact, "shrExact", 2);
    create_builtin_fn(g, BuiltinFnIdSetEvalBranchQuota, "setEvalBranchQuota", 1);
    create_builtin_fn(g, BuiltinFnIdAlignCast, "alignCast", 2);
    create_builtin_fn(g, BuiltinFnIdOpaqueType, "OpaqueType", 0);
    create_builtin_fn(g, BuiltinFnIdSetAlignStack, "setAlignStack", 1);
    create_builtin_fn(g, BuiltinFnIdArgType, "ArgType", 2);
    create_builtin_fn(g, BuiltinFnIdExport, "export", 3);
    create_builtin_fn(g, BuiltinFnIdErrorReturnTrace, "errorReturnTrace", 0);
    create_builtin_fn(g, BuiltinFnIdAtomicRmw, "atomicRmw", 5);
    create_builtin_fn(g, BuiltinFnIdAtomicLoad, "atomicLoad", 3);
    create_builtin_fn(g, BuiltinFnIdErrSetCast, "errSetCast", 2);
    create_builtin_fn(g, BuiltinFnIdToBytes, "sliceToBytes", 1);
    create_builtin_fn(g, BuiltinFnIdFromBytes, "bytesToSlice", 2);
    create_builtin_fn(g, BuiltinFnIdThis, "This", 0);
    create_builtin_fn(g, BuiltinFnIdHasDecl, "hasDecl", 2);
    create_builtin_fn(g, BuiltinFnIdUnionInit, "unionInit", 3);
    create_builtin_fn(g, BuiltinFnIdFrameHandle, "frame", 0);
    create_builtin_fn(g, BuiltinFnIdFrameType, "Frame", 1);
    create_builtin_fn(g, BuiltinFnIdFrameAddress, "frameAddress", 0);
    create_builtin_fn(g, BuiltinFnIdFrameSize, "frameSize", 1);
}

static const char *bool_to_str(bool b) {
    return b ? "true" : "false";
}

static const char *build_mode_to_str(BuildMode build_mode) {
    switch (build_mode) {
        case BuildModeDebug: return "Mode.Debug";
        case BuildModeSafeRelease: return "Mode.ReleaseSafe";
        case BuildModeFastRelease: return "Mode.ReleaseFast";
        case BuildModeSmallRelease: return "Mode.ReleaseSmall";
    }
    zig_unreachable();
}

static const char *subsystem_to_str(TargetSubsystem subsystem) {
    switch (subsystem) {
        case TargetSubsystemConsole: return "Console";
        case TargetSubsystemWindows: return "Windows";
        case TargetSubsystemPosix: return "Posix";
        case TargetSubsystemNative: return "Native";
        case TargetSubsystemEfiApplication: return "EfiApplication";
        case TargetSubsystemEfiBootServiceDriver: return "EfiBootServiceDriver";
        case TargetSubsystemEfiRom: return "EfiRom";
        case TargetSubsystemEfiRuntimeDriver: return "EfiRuntimeDriver";
        case TargetSubsystemAuto: zig_unreachable();
    }
    zig_unreachable();
}

static bool detect_dynamic_link(CodeGen *g) {
    if (g->is_dynamic)
        return true;
    if (g->zig_target->os == OsFreestanding)
        return false;
    if (target_requires_pic(g->zig_target, g->libc_link_lib != nullptr))
        return true;
    // If there are no dynamic libraries then we can disable PIC
    for (size_t i = 0; i < g->link_libs_list.length; i += 1) {
        LinkLib *link_lib = g->link_libs_list.at(i);
        if (target_is_libc_lib_name(g->zig_target, buf_ptr(link_lib->name)))
            continue;
        return true;
    }
    return false;
}

static bool detect_pic(CodeGen *g) {
    if (target_requires_pic(g->zig_target, g->libc_link_lib != nullptr))
        return true;
    switch (g->want_pic) {
        case WantPICDisabled:
            return false;
        case WantPICEnabled:
            return true;
        case WantPICAuto:
            return g->have_dynamic_link;
    }
    zig_unreachable();
}

static bool detect_stack_probing(CodeGen *g) {
    if (!target_supports_stack_probing(g->zig_target))
        return false;
    switch (g->want_stack_check) {
        case WantStackCheckDisabled:
            return false;
        case WantStackCheckEnabled:
            return true;
        case WantStackCheckAuto:
            return g->build_mode == BuildModeSafeRelease || g->build_mode == BuildModeDebug;
    }
    zig_unreachable();
}

// Returns TargetSubsystemAuto to mean "no subsystem"
TargetSubsystem detect_subsystem(CodeGen *g) {
    if (g->subsystem != TargetSubsystemAuto)
        return g->subsystem;
    if (g->zig_target->os == OsWindows) {
        if (g->have_dllmain_crt_startup || (g->out_type == OutTypeLib && g->is_dynamic))
            return TargetSubsystemAuto;
        if (g->have_c_main || g->have_pub_main || g->is_test_build)
            return TargetSubsystemConsole;
        if (g->have_winmain || g->have_winmain_crt_startup)
            return TargetSubsystemWindows;
    } else if (g->zig_target->os == OsUefi) {
        return TargetSubsystemEfiApplication;
    }
    return TargetSubsystemAuto;
}

static bool detect_single_threaded(CodeGen *g) {
    if (g->want_single_threaded)
        return true;
    if (target_is_single_threaded(g->zig_target)) {
        return true;
    }
    return false;
}

static bool detect_err_ret_tracing(CodeGen *g) {
    return !g->strip_debug_symbols &&
        g->build_mode != BuildModeFastRelease &&
        g->build_mode != BuildModeSmallRelease;
}

Buf *codegen_generate_builtin_source(CodeGen *g) {
    g->have_dynamic_link = detect_dynamic_link(g);
    g->have_pic = detect_pic(g);
    g->have_stack_probing = detect_stack_probing(g);
    g->is_single_threaded = detect_single_threaded(g);
    g->have_err_ret_tracing = detect_err_ret_tracing(g);

    Buf *contents = buf_alloc();

    // NOTE: when editing this file, you may need to make modifications to the
    // cache input parameters in define_builtin_compile_vars

    // Modifications to this struct must be coordinated with code that does anything with
    // g->stack_trace_type. There are hard-coded references to the field indexes.
    buf_append_str(contents,
        "pub const StackTrace = struct {\n"
        "    index: usize,\n"
        "    instruction_addresses: []usize,\n"
        "};\n\n");

    buf_append_str(contents, "pub const PanicFn = fn([]const u8, ?*StackTrace) noreturn;\n\n");

    const char *cur_os = nullptr;
    {
        buf_appendf(contents, "pub const Os = enum {\n");
        uint32_t field_count = (uint32_t)target_os_count();
        for (uint32_t i = 0; i < field_count; i += 1) {
            Os os_type = target_os_enum(i);
            const char *name = target_os_name(os_type);
            buf_appendf(contents, "    %s,\n", name);

            if (os_type == g->zig_target->os) {
                g->target_os_index = i;
                cur_os = name;
            }
        }
        buf_appendf(contents, "};\n\n");
    }
    assert(cur_os != nullptr);

    const char *cur_arch = nullptr;
    {
        buf_appendf(contents, "pub const Arch = union(enum) {\n");
        uint32_t field_count = (uint32_t)target_arch_count();
        for (uint32_t arch_i = 0; arch_i < field_count; arch_i += 1) {
            ZigLLVM_ArchType arch = target_arch_enum(arch_i);
            const char *arch_name = target_arch_name(arch);
            SubArchList sub_arch_list = target_subarch_list(arch);
            if (sub_arch_list == SubArchListNone) {
                buf_appendf(contents, "    %s,\n", arch_name);
                if (arch == g->zig_target->arch) {
                    g->target_arch_index = arch_i;
                    cur_arch = buf_ptr(buf_sprintf("Arch.%s", arch_name));
                }
            } else {
                const char *sub_arch_list_name = target_subarch_list_name(sub_arch_list);
                buf_appendf(contents, "    %s: %s,\n", arch_name, sub_arch_list_name);
                if (arch == g->zig_target->arch) {
                    size_t sub_count = target_subarch_count(sub_arch_list);
                    for (size_t sub_i = 0; sub_i < sub_count; sub_i += 1) {
                        ZigLLVM_SubArchType sub = target_subarch_enum(sub_arch_list, sub_i);
                        if (sub == g->zig_target->sub_arch) {
                            g->target_sub_arch_index = sub_i;
                            cur_arch = buf_ptr(buf_sprintf("Arch{ .%s = Arch.%s.%s }",
                                        arch_name, sub_arch_list_name, target_subarch_name(sub)));
                        }
                    }
                }
            }
        }

        uint32_t list_count = target_subarch_list_count();
        // start at index 1 to skip None
        for (uint32_t list_i = 1; list_i < list_count; list_i += 1) {
            SubArchList sub_arch_list = target_subarch_list_enum(list_i);
            const char *subarch_list_name = target_subarch_list_name(sub_arch_list);
            buf_appendf(contents, "    pub const %s = enum {\n", subarch_list_name);
            size_t sub_count = target_subarch_count(sub_arch_list);
            for (size_t sub_i = 0; sub_i < sub_count; sub_i += 1) {
                ZigLLVM_SubArchType sub = target_subarch_enum(sub_arch_list, sub_i);
                buf_appendf(contents, "        %s,\n", target_subarch_name(sub));
            }
            buf_appendf(contents, "    };\n");
        }
        buf_appendf(contents, "};\n\n");
    }
    assert(cur_arch != nullptr);

    const char *cur_abi = nullptr;
    {
        buf_appendf(contents, "pub const Abi = enum {\n");
        uint32_t field_count = (uint32_t)target_abi_count();
        for (uint32_t i = 0; i < field_count; i += 1) {
            ZigLLVM_EnvironmentType abi = target_abi_enum(i);
            const char *name = target_abi_name(abi);
            buf_appendf(contents, "    %s,\n", name);

            if (abi == g->zig_target->abi) {
                g->target_abi_index = i;
                cur_abi = name;
            }
        }
        buf_appendf(contents, "};\n\n");
    }
    assert(cur_abi != nullptr);

    const char *cur_obj_fmt = nullptr;
    {
        buf_appendf(contents, "pub const ObjectFormat = enum {\n");
        uint32_t field_count = (uint32_t)target_oformat_count();
        for (uint32_t i = 0; i < field_count; i += 1) {
            ZigLLVM_ObjectFormatType oformat = target_oformat_enum(i);
            const char *name = target_oformat_name(oformat);
            buf_appendf(contents, "    %s,\n", name);

            ZigLLVM_ObjectFormatType target_oformat = target_object_format(g->zig_target);
            if (oformat == target_oformat) {
                g->target_oformat_index = i;
                cur_obj_fmt = name;
            }
        }

        buf_appendf(contents, "};\n\n");
    }
    assert(cur_obj_fmt != nullptr);

    {
        buf_appendf(contents, "pub const GlobalLinkage = enum {\n");
        uint32_t field_count = array_length(global_linkage_values);
        for (uint32_t i = 0; i < field_count; i += 1) {
            const GlobalLinkageValue *value = &global_linkage_values[i];
            buf_appendf(contents, "    %s,\n", value->name);
        }
        buf_appendf(contents, "};\n\n");
    }
    {
        buf_appendf(contents,
            "pub const AtomicOrder = enum {\n"
            "    Unordered,\n"
            "    Monotonic,\n"
            "    Acquire,\n"
            "    Release,\n"
            "    AcqRel,\n"
            "    SeqCst,\n"
            "};\n\n");
    }
    {
        buf_appendf(contents,
            "pub const AtomicRmwOp = enum {\n"
            "    Xchg,\n"
            "    Add,\n"
            "    Sub,\n"
            "    And,\n"
            "    Nand,\n"
            "    Or,\n"
            "    Xor,\n"
            "    Max,\n"
            "    Min,\n"
            "};\n\n");
    }
    {
        buf_appendf(contents,
            "pub const Mode = enum {\n"
            "    Debug,\n"
            "    ReleaseSafe,\n"
            "    ReleaseFast,\n"
            "    ReleaseSmall,\n"
            "};\n\n");
    }
    {
        buf_appendf(contents, "pub const TypeId = enum {\n");
        size_t field_count = type_id_len();
        for (size_t i = 0; i < field_count; i += 1) {
            const ZigTypeId id = type_id_at_index(i);
            buf_appendf(contents, "    %s,\n", type_id_name(id));
        }
        buf_appendf(contents, "};\n\n");
    }
    {
        buf_appendf(contents,
            "pub const TypeInfo = union(TypeId) {\n"
            "    Type: void,\n"
            "    Void: void,\n"
            "    Bool: void,\n"
            "    NoReturn: void,\n"
            "    Int: Int,\n"
            "    Float: Float,\n"
            "    Pointer: Pointer,\n"
            "    Array: Array,\n"
            "    Struct: Struct,\n"
            "    ComptimeFloat: void,\n"
            "    ComptimeInt: void,\n"
            "    Undefined: void,\n"
            "    Null: void,\n"
            "    Optional: Optional,\n"
            "    ErrorUnion: ErrorUnion,\n"
            "    ErrorSet: ErrorSet,\n"
            "    Enum: Enum,\n"
            "    Union: Union,\n"
            "    Fn: Fn,\n"
            "    BoundFn: Fn,\n"
            "    ArgTuple: void,\n"
            "    Opaque: void,\n"
            "    Frame: void,\n"
            "    AnyFrame: AnyFrame,\n"
            "    Vector: Vector,\n"
            "    EnumLiteral: void,\n"
            "\n\n"
            "    pub const Int = struct {\n"
            "        is_signed: bool,\n"
            "        bits: comptime_int,\n"
            "    };\n"
            "\n"
            "    pub const Float = struct {\n"
            "        bits: comptime_int,\n"
            "    };\n"
            "\n"
            "    pub const Pointer = struct {\n"
            "        size: Size,\n"
            "        is_const: bool,\n"
            "        is_volatile: bool,\n"
            "        alignment: comptime_int,\n"
            "        child: type,\n"
            "        is_allowzero: bool,\n"
            "\n"
            "        pub const Size = enum {\n"
            "            One,\n"
            "            Many,\n"
            "            Slice,\n"
            "            C,\n"
            "        };\n"
            "    };\n"
            "\n"
            "    pub const Array = struct {\n"
            "        len: comptime_int,\n"
            "        child: type,\n"
            "    };\n"
            "\n"
            "    pub const ContainerLayout = enum {\n"
            "        Auto,\n"
            "        Extern,\n"
            "        Packed,\n"
            "    };\n"
            "\n"
            "    pub const StructField = struct {\n"
            "        name: []const u8,\n"
            "        offset: ?comptime_int,\n"
            "        field_type: type,\n"
            "    };\n"
            "\n"
            "    pub const Struct = struct {\n"
            "        layout: ContainerLayout,\n"
            "        fields: []StructField,\n"
            "        decls: []Declaration,\n"
            "    };\n"
            "\n"
            "    pub const Optional = struct {\n"
            "        child: type,\n"
            "    };\n"
            "\n"
            "    pub const ErrorUnion = struct {\n"
            "        error_set: type,\n"
            "        payload: type,\n"
            "    };\n"
            "\n"
            "    pub const Error = struct {\n"
            "        name: []const u8,\n"
            "        value: comptime_int,\n"
            "    };\n"
            "\n"
            "    pub const ErrorSet = ?[]Error;\n"
            "\n"
            "    pub const EnumField = struct {\n"
            "        name: []const u8,\n"
            "        value: comptime_int,\n"
            "    };\n"
            "\n"
            "    pub const Enum = struct {\n"
            "        layout: ContainerLayout,\n"
            "        tag_type: type,\n"
            "        fields: []EnumField,\n"
            "        decls: []Declaration,\n"
            "    };\n"
            "\n"
            "    pub const UnionField = struct {\n"
            "        name: []const u8,\n"
            "        enum_field: ?EnumField,\n"
            "        field_type: type,\n"
            "    };\n"
            "\n"
            "    pub const Union = struct {\n"
            "        layout: ContainerLayout,\n"
            "        tag_type: ?type,\n"
            "        fields: []UnionField,\n"
            "        decls: []Declaration,\n"
            "    };\n"
            "\n"
            "    pub const CallingConvention = enum {\n"
            "        Unspecified,\n"
            "        C,\n"
            "        Cold,\n"
            "        Naked,\n"
            "        Stdcall,\n"
            "        Async,\n"
            "    };\n"
            "\n"
            "    pub const FnArg = struct {\n"
            "        is_generic: bool,\n"
            "        is_noalias: bool,\n"
            "        arg_type: ?type,\n"
            "    };\n"
            "\n"
            "    pub const Fn = struct {\n"
            "        calling_convention: CallingConvention,\n"
            "        is_generic: bool,\n"
            "        is_var_args: bool,\n"
            "        return_type: ?type,\n"
            "        args: []FnArg,\n"
            "    };\n"
            "\n"
            "    pub const AnyFrame = struct {\n"
            "        child: ?type,\n"
            "    };\n"
            "\n"
            "    pub const Vector = struct {\n"
            "        len: comptime_int,\n"
            "        child: type,\n"
            "    };\n"
            "\n"
            "    pub const Declaration = struct {\n"
            "        name: []const u8,\n"
            "        is_pub: bool,\n"
            "        data: Data,\n"
            "\n"
            "        pub const Data = union(enum) {\n"
            "            Type: type,\n"
            "            Var: type,\n"
            "            Fn: FnDecl,\n"
            "\n"
            "            pub const FnDecl = struct {\n"
            "                fn_type: type,\n"
            "                inline_type: Inline,\n"
            "                calling_convention: CallingConvention,\n"
            "                is_var_args: bool,\n"
            "                is_extern: bool,\n"
            "                is_export: bool,\n"
            "                lib_name: ?[]const u8,\n"
            "                return_type: type,\n"
            "                arg_names: [][] const u8,\n"
            "\n"
            "                pub const Inline = enum {\n"
            "                    Auto,\n"
            "                    Always,\n"
            "                    Never,\n"
            "                };\n"
            "            };\n"
            "        };\n"
            "    };\n"
            "};\n\n");
        static_assert(ContainerLayoutAuto == 0, "");
        static_assert(ContainerLayoutExtern == 1, "");
        static_assert(ContainerLayoutPacked == 2, "");

        static_assert(CallingConventionUnspecified == 0, "");
        static_assert(CallingConventionC == 1, "");
        static_assert(CallingConventionCold == 2, "");
        static_assert(CallingConventionNaked == 3, "");
        static_assert(CallingConventionStdcall == 4, "");
        static_assert(CallingConventionAsync == 5, "");

        static_assert(FnInlineAuto == 0, "");
        static_assert(FnInlineAlways == 1, "");
        static_assert(FnInlineNever == 2, "");

        static_assert(BuiltinPtrSizeOne == 0, "");
        static_assert(BuiltinPtrSizeMany == 1, "");
        static_assert(BuiltinPtrSizeSlice == 2, "");
        static_assert(BuiltinPtrSizeC == 3, "");
    }
    {
        buf_appendf(contents,
            "pub const FloatMode = enum {\n"
            "    Strict,\n"
            "    Optimized,\n"
            "};\n\n");
        assert(FloatModeStrict == 0);
        assert(FloatModeOptimized == 1);
    }
    {
        buf_appendf(contents,
            "pub const Endian = enum {\n"
            "    Big,\n"
            "    Little,\n"
            "};\n\n");
        //assert(EndianBig == 0);
        //assert(EndianLittle == 1);
    }
    {
        buf_appendf(contents,
            "pub const Version = struct {\n"
            "    major: u32,\n"
            "    minor: u32,\n"
            "    patch: u32,\n"
            "};\n\n");
    }
    {
        buf_appendf(contents,
        "pub const SubSystem = enum {\n"
        "    Console,\n"
        "    Windows,\n"
        "    Posix,\n"
        "    Native,\n"
        "    EfiApplication,\n"
        "    EfiBootServiceDriver,\n"
        "    EfiRom,\n"
        "    EfiRuntimeDriver,\n"
        "};\n\n");

        assert(TargetSubsystemConsole == 0);
        assert(TargetSubsystemWindows == 1);
        assert(TargetSubsystemPosix == 2);
        assert(TargetSubsystemNative == 3);
        assert(TargetSubsystemEfiApplication == 4);
        assert(TargetSubsystemEfiBootServiceDriver == 5);
        assert(TargetSubsystemEfiRom == 6);
        assert(TargetSubsystemEfiRuntimeDriver == 7);
    }
    {
        const char *endian_str = g->is_big_endian ? "Endian.Big" : "Endian.Little";
        buf_appendf(contents, "pub const endian = %s;\n", endian_str);
    }
    buf_appendf(contents, "pub const is_test = %s;\n", bool_to_str(g->is_test_build));
    buf_appendf(contents, "pub const single_threaded = %s;\n", bool_to_str(g->is_single_threaded));
    buf_appendf(contents, "pub const os = Os.%s;\n", cur_os);
    buf_appendf(contents, "pub const arch = %s;\n", cur_arch);
    buf_appendf(contents, "pub const abi = Abi.%s;\n", cur_abi);
    if (g->libc_link_lib != nullptr && g->zig_target->glibc_version != nullptr) {
        buf_appendf(contents,
            "pub const glibc_version: ?Version = Version{.major = %d, .minor = %d, .patch = %d};\n",
                g->zig_target->glibc_version->major,
                g->zig_target->glibc_version->minor,
                g->zig_target->glibc_version->patch);
    } else {
        buf_appendf(contents, "pub const glibc_version: ?Version = null;\n");
    }
    buf_appendf(contents, "pub const object_format = ObjectFormat.%s;\n", cur_obj_fmt);
    buf_appendf(contents, "pub const mode = %s;\n", build_mode_to_str(g->build_mode));
    buf_appendf(contents, "pub const link_libc = %s;\n", bool_to_str(g->libc_link_lib != nullptr));
    buf_appendf(contents, "pub const have_error_return_tracing = %s;\n", bool_to_str(g->have_err_ret_tracing));
    buf_appendf(contents, "pub const valgrind_support = %s;\n", bool_to_str(want_valgrind_support(g)));
    buf_appendf(contents, "pub const position_independent_code = %s;\n", bool_to_str(g->have_pic));
    buf_appendf(contents, "pub const strip_debug_info = %s;\n", bool_to_str(g->strip_debug_symbols));

    {
        TargetSubsystem detected_subsystem = detect_subsystem(g);
        if (detected_subsystem != TargetSubsystemAuto) {
            buf_appendf(contents, "pub const subsystem = SubSystem.%s;\n", subsystem_to_str(detected_subsystem));
        }
    }

    if (g->is_test_build) {
        buf_appendf(contents,
            "const TestFn = struct {\n"
                "name: []const u8,\n"
                "func: fn()anyerror!void,\n"
            "};\n"
            "pub const test_functions = {}; // overwritten later\n"
        );
    }

    return contents;
}

static ZigPackage *create_test_runner_pkg(CodeGen *g) {
    return codegen_create_package(g, buf_ptr(g->zig_std_special_dir), "test_runner.zig", "std.special");
}

static ZigPackage *create_panic_pkg(CodeGen *g) {
    return codegen_create_package(g, buf_ptr(g->zig_std_special_dir), "panic.zig", "std.special");
}

static Error define_builtin_compile_vars(CodeGen *g) {
    if (g->std_package == nullptr)
        return ErrorNone;

    Error err;

    Buf *manifest_dir = buf_alloc();
    os_path_join(get_stage1_cache_path(), buf_create_from_str("builtin"), manifest_dir);

    CacheHash cache_hash;
    cache_init(&cache_hash, manifest_dir);

    Buf *compiler_id;
    if ((err = get_compiler_id(&compiler_id)))
        return err;

    // Only a few things affect builtin.zig
    cache_buf(&cache_hash, compiler_id);
    cache_int(&cache_hash, g->build_mode);
    cache_bool(&cache_hash, g->strip_debug_symbols);
    cache_bool(&cache_hash, g->is_test_build);
    cache_bool(&cache_hash, g->is_single_threaded);
    cache_int(&cache_hash, g->zig_target->is_native);
    cache_int(&cache_hash, g->zig_target->arch);
    cache_int(&cache_hash, g->zig_target->sub_arch);
    cache_int(&cache_hash, g->zig_target->vendor);
    cache_int(&cache_hash, g->zig_target->os);
    cache_int(&cache_hash, g->zig_target->abi);
    if (g->zig_target->glibc_version != nullptr) {
        cache_int(&cache_hash, g->zig_target->glibc_version->major);
        cache_int(&cache_hash, g->zig_target->glibc_version->minor);
        cache_int(&cache_hash, g->zig_target->glibc_version->patch);
    }
    cache_bool(&cache_hash, g->have_err_ret_tracing);
    cache_bool(&cache_hash, g->libc_link_lib != nullptr);
    cache_bool(&cache_hash, g->valgrind_support);
    cache_int(&cache_hash, detect_subsystem(g));

    Buf digest = BUF_INIT;
    buf_resize(&digest, 0);
    if ((err = cache_hit(&cache_hash, &digest))) {
        // Treat an invalid format error as a cache miss.
        if (err != ErrorInvalidFormat)
            return err;
    }

    // We should always get a cache hit because there are no
    // files in the input hash.
    assert(buf_len(&digest) != 0);

    Buf *this_dir = buf_alloc();
    os_path_join(manifest_dir, &digest, this_dir);

    if ((err = os_make_path(this_dir)))
        return err;

    const char *builtin_zig_basename = "builtin.zig";
    Buf *builtin_zig_path = buf_alloc();
    os_path_join(this_dir, buf_create_from_str(builtin_zig_basename), builtin_zig_path);

    bool hit;
    if ((err = os_file_exists(builtin_zig_path, &hit)))
        return err;
    Buf *contents;
    if (hit) {
        contents = buf_alloc();
        if ((err = os_fetch_file_path(builtin_zig_path, contents))) {
            fprintf(stderr, "Unable to open '%s': %s\n", buf_ptr(builtin_zig_path), err_str(err));
            exit(1);
        }
    } else {
        contents = codegen_generate_builtin_source(g);
        if ((err = os_write_file(builtin_zig_path, contents))) {
            fprintf(stderr, "Unable to write file '%s': %s\n", buf_ptr(builtin_zig_path), err_str(err));
            exit(1);
        }
    }

    assert(g->root_package);
    assert(g->std_package);
    g->compile_var_package = new_package(buf_ptr(this_dir), builtin_zig_basename, "builtin");
    g->root_package->package_table.put(buf_create_from_str("builtin"), g->compile_var_package);
    g->std_package->package_table.put(buf_create_from_str("builtin"), g->compile_var_package);
    g->std_package->package_table.put(buf_create_from_str("std"), g->std_package);
    ZigPackage *root_pkg;
    if (g->is_test_build) {
        if (g->test_runner_package == nullptr) {
            g->test_runner_package = create_test_runner_pkg(g);
        }
        root_pkg = g->test_runner_package;
    } else {
        root_pkg = g->root_package;
    }
    g->std_package->package_table.put(buf_create_from_str("root"), root_pkg);
    g->compile_var_import = add_source_file(g, g->compile_var_package, builtin_zig_path, contents,
            SourceKindPkgMain);

    return ErrorNone;
}

static void init(CodeGen *g) {
    if (g->module)
        return;

    g->have_dynamic_link = detect_dynamic_link(g);
    g->have_pic = detect_pic(g);
    g->have_stack_probing = detect_stack_probing(g);
    g->is_single_threaded = detect_single_threaded(g);
    g->have_err_ret_tracing = detect_err_ret_tracing(g);

    if (target_is_single_threaded(g->zig_target)) {
        g->is_single_threaded = true;
    }

    assert(g->root_out_name);
    g->module = LLVMModuleCreateWithName(buf_ptr(g->root_out_name));

    LLVMSetTarget(g->module, buf_ptr(&g->llvm_triple_str));

    if (target_object_format(g->zig_target) == ZigLLVM_COFF) {
        ZigLLVMAddModuleCodeViewFlag(g->module);
    } else {
        ZigLLVMAddModuleDebugInfoFlag(g->module);
    }

    LLVMTargetRef target_ref;
    char *err_msg = nullptr;
    if (LLVMGetTargetFromTriple(buf_ptr(&g->llvm_triple_str), &target_ref, &err_msg)) {
        fprintf(stderr,
            "Zig is expecting LLVM to understand this target: '%s'\n"
            "However LLVM responded with: \"%s\"\n"
            "Zig is unable to continue. This is a bug in Zig:\n"
            "https://github.com/ziglang/zig/issues/438\n"
        , buf_ptr(&g->llvm_triple_str), err_msg);
        exit(1);
    }

    bool is_optimized = g->build_mode != BuildModeDebug;
    LLVMCodeGenOptLevel opt_level = is_optimized ? LLVMCodeGenLevelAggressive : LLVMCodeGenLevelNone;

    LLVMRelocMode reloc_mode;
    if (g->have_pic) {
        reloc_mode = LLVMRelocPIC;
    } else if (g->have_dynamic_link) {
        reloc_mode = LLVMRelocDynamicNoPic;
    } else {
        reloc_mode = LLVMRelocStatic;
    }

    const char *target_specific_cpu_args;
    const char *target_specific_features;
    if (g->zig_target->is_native) {
        // LLVM creates invalid binaries on Windows sometimes.
        // See https://github.com/ziglang/zig/issues/508
        // As a workaround we do not use target native features on Windows.
        if (g->zig_target->os == OsWindows || g->zig_target->os == OsUefi) {
            target_specific_cpu_args = "";
            target_specific_features = "";
        } else {
            target_specific_cpu_args = ZigLLVMGetHostCPUName();
            target_specific_features = ZigLLVMGetNativeFeatures();
        }
    } else {
        target_specific_cpu_args = "";
        target_specific_features = "";
    }

    g->target_machine = ZigLLVMCreateTargetMachine(target_ref, buf_ptr(&g->llvm_triple_str),
            target_specific_cpu_args, target_specific_features, opt_level, reloc_mode,
            LLVMCodeModelDefault, g->function_sections);

    g->target_data_ref = LLVMCreateTargetDataLayout(g->target_machine);

    char *layout_str = LLVMCopyStringRepOfTargetData(g->target_data_ref);
    LLVMSetDataLayout(g->module, layout_str);


    assert(g->pointer_size_bytes == LLVMPointerSize(g->target_data_ref));
    g->is_big_endian = (LLVMByteOrder(g->target_data_ref) == LLVMBigEndian);

    g->builder = LLVMCreateBuilder();
    g->dbuilder = ZigLLVMCreateDIBuilder(g->module, true);

    // Don't use ZIG_VERSION_STRING here, llvm misparses it when it includes
    // the git revision.
    Buf *producer = buf_sprintf("zig %d.%d.%d", ZIG_VERSION_MAJOR, ZIG_VERSION_MINOR, ZIG_VERSION_PATCH);
    const char *flags = "";
    unsigned runtime_version = 0;

    // For macOS stack traces, we want to avoid having to parse the compilation unit debug
    // info. As long as each debug info file has a path independent of the compilation unit
    // directory (DW_AT_comp_dir), then we never have to look at the compilation unit debug
    // info. If we provide an absolute path to LLVM here for the compilation unit debug info,
    // LLVM will emit DWARF info that depends on DW_AT_comp_dir. To avoid this, we pass "."
    // for the compilation unit directory. This forces each debug file to have a directory
    // rather than be relative to DW_AT_comp_dir. According to DWARF 5, debug files will
    // no longer reference DW_AT_comp_dir, for the purpose of being able to support the
    // common practice of stripping all but the line number sections from an executable.
    const char *compile_unit_dir = target_os_is_darwin(g->zig_target->os) ? "." :
        buf_ptr(&g->root_package->root_src_dir);

    ZigLLVMDIFile *compile_unit_file = ZigLLVMCreateFile(g->dbuilder, buf_ptr(g->root_out_name),
            compile_unit_dir);
    g->compile_unit = ZigLLVMCreateCompileUnit(g->dbuilder, ZigLLVMLang_DW_LANG_C99(),
            compile_unit_file, buf_ptr(producer), is_optimized, flags, runtime_version,
            "", 0, !g->strip_debug_symbols);

    // This is for debug stuff that doesn't have a real file.
    g->dummy_di_file = nullptr;

    define_builtin_types(g);

    IrInstruction *sentinel_instructions = allocate<IrInstruction>(2);
    g->invalid_instruction = &sentinel_instructions[0];
    g->invalid_instruction->value.type = g->builtin_types.entry_invalid;
    g->invalid_instruction->value.global_refs = allocate<ConstGlobalRefs>(1);

    g->unreach_instruction = &sentinel_instructions[1];
    g->unreach_instruction->value.type = g->builtin_types.entry_unreachable;
    g->unreach_instruction->value.global_refs = allocate<ConstGlobalRefs>(1);

    g->const_void_val.special = ConstValSpecialStatic;
    g->const_void_val.type = g->builtin_types.entry_void;
    g->const_void_val.global_refs = allocate<ConstGlobalRefs>(1);

    {
        ConstGlobalRefs *global_refs = allocate<ConstGlobalRefs>(PanicMsgIdCount);
        for (size_t i = 0; i < PanicMsgIdCount; i += 1) {
            g->panic_msg_vals[i].global_refs = &global_refs[i];
        }
    }

    define_builtin_fns(g);
    Error err;
    if ((err = define_builtin_compile_vars(g))) {
        fprintf(stderr, "Unable to create builtin.zig: %s\n", err_str(err));
        exit(1);
    }
}

static void detect_dynamic_linker(CodeGen *g) {
    if (g->dynamic_linker_path != nullptr)
        return;
    if (!g->have_dynamic_link)
        return;
    if (g->out_type == OutTypeObj || (g->out_type == OutTypeLib && !g->is_dynamic))
        return;

    const char *standard_ld_path = target_dynamic_linker(g->zig_target);
    if (standard_ld_path == nullptr)
        return;

    if (g->zig_target->is_native) {
        // target_dynamic_linker is usually correct. However on some systems, such as NixOS
        // it will be incorrect. See if we can do better by looking at what zig's own
        // dynamic linker path is.
        g->dynamic_linker_path = get_self_dynamic_linker_path();
        if (g->dynamic_linker_path != nullptr)
            return;

        // If Zig is statically linked, such as via distributed binary static builds, the above
        // trick won't work. What are we left with? Try to run the system C compiler and get
        // it to tell us the dynamic linker path
#if defined(ZIG_OS_LINUX)
        {
            Error err;
            Buf *result = buf_alloc();
            for (size_t i = 0; possible_ld_names[i] != NULL; i += 1) {
                const char *lib_name = possible_ld_names[i];
                if ((err = zig_libc_cc_print_file_name(lib_name, result, false, true))) {
                    if (err != ErrorCCompilerCannotFindFile && err != ErrorNoCCompilerInstalled) {
                        fprintf(stderr, "Unable to detect native dynamic linker: %s\n", err_str(err));
                        exit(1);
                    }
                    continue;
                }
                g->dynamic_linker_path = result;
                return;
            }
        }
#endif
    }

    g->dynamic_linker_path = buf_create_from_str(standard_ld_path);
}

static void detect_libc(CodeGen *g) {
    Error err;

    if (g->libc != nullptr || g->libc_link_lib == nullptr)
        return;

    if (target_can_build_libc(g->zig_target)) {
        const char *generic_name = target_libc_generic_name(g->zig_target);
        const char *arch_name = target_arch_name(g->zig_target->arch);
        const char *abi_name = target_abi_name(g->zig_target->abi);
        if (target_is_musl(g->zig_target)) {
            // musl has some overrides. its headers are ABI-agnostic and so they all have the "musl" ABI name.
            abi_name = "musl";
            // some architectures are handled by the same set of headers
            arch_name = target_arch_musl_name(g->zig_target->arch);
        }
        Buf *arch_include_dir = buf_sprintf("%s" OS_SEP "libc" OS_SEP "include" OS_SEP "%s-%s-%s",
                buf_ptr(g->zig_lib_dir), arch_name, target_os_name(g->zig_target->os), abi_name);
        Buf *generic_include_dir = buf_sprintf("%s" OS_SEP "libc" OS_SEP "include" OS_SEP "generic-%s",
                buf_ptr(g->zig_lib_dir), generic_name);
        Buf *arch_os_include_dir = buf_sprintf("%s" OS_SEP "libc" OS_SEP "include" OS_SEP "%s-%s-any",
                buf_ptr(g->zig_lib_dir), target_arch_name(g->zig_target->arch), target_os_name(g->zig_target->os));
        Buf *generic_os_include_dir = buf_sprintf("%s" OS_SEP "libc" OS_SEP "include" OS_SEP "any-%s-any",
                buf_ptr(g->zig_lib_dir), target_os_name(g->zig_target->os));

        g->libc_include_dir_len = 4;
        g->libc_include_dir_list = allocate<Buf*>(g->libc_include_dir_len);
        g->libc_include_dir_list[0] = arch_include_dir;
        g->libc_include_dir_list[1] = generic_include_dir;
        g->libc_include_dir_list[2] = arch_os_include_dir;
        g->libc_include_dir_list[3] = generic_os_include_dir;
        return;
    }

    if (g->zig_target->is_native) {
        g->libc = allocate<ZigLibCInstallation>(1);

        // Look for zig-cache/native_libc.txt
        Buf *native_libc_txt = buf_alloc();
        os_path_join(g->cache_dir, buf_create_from_str("native_libc.txt"), native_libc_txt);
        if ((err = zig_libc_parse(g->libc, native_libc_txt, g->zig_target, false))) {
            if ((err = zig_libc_find_native(g->libc, true))) {
                fprintf(stderr,
                    "Unable to link against libc: Unable to find libc installation: %s\n"
                    "See `zig libc --help` for more details.\n", err_str(err));
                exit(1);
            }
            if ((err = os_make_path(g->cache_dir))) {
                fprintf(stderr, "Unable to create %s directory: %s\n",
                    buf_ptr(g->cache_dir), err_str(err));
                exit(1);
            }
            Buf *native_libc_tmp = buf_sprintf("%s.tmp", buf_ptr(native_libc_txt));
            FILE *file = fopen(buf_ptr(native_libc_tmp), "wb");
            if (file == nullptr) {
                fprintf(stderr, "Unable to open %s: %s\n", buf_ptr(native_libc_tmp), strerror(errno));
                exit(1);
            }
            zig_libc_render(g->libc, file);
            if (fclose(file) != 0) {
                fprintf(stderr, "Unable to save %s: %s\n", buf_ptr(native_libc_tmp), strerror(errno));
                exit(1);
            }
            if ((err = os_rename(native_libc_tmp, native_libc_txt))) {
                fprintf(stderr, "Unable to create %s: %s\n", buf_ptr(native_libc_txt), err_str(err));
                exit(1);
            }
        }
        bool want_sys_dir = !buf_eql_buf(&g->libc->include_dir, &g->libc->sys_include_dir);
        size_t dir_count = 1 + want_sys_dir;
        g->libc_include_dir_len = dir_count;
        g->libc_include_dir_list = allocate<Buf*>(dir_count);
        g->libc_include_dir_list[0] = &g->libc->include_dir;
        if (want_sys_dir) {
            g->libc_include_dir_list[1] = &g->libc->sys_include_dir;
        }
    } else if ((g->out_type == OutTypeExe || (g->out_type == OutTypeLib && g->is_dynamic)) &&
        !target_os_is_darwin(g->zig_target->os))
    {
        Buf triple_buf = BUF_INIT;
        target_triple_zig(&triple_buf, g->zig_target);
        fprintf(stderr,
            "Zig is unable to provide a libc for the chosen target '%s'.\n"
            "The target is non-native, so Zig also cannot use the native libc installation.\n"
            "Choose a target which has a libc available (see `zig targets`), or\n"
            "provide a libc installation text file (see `zig libc --help`).\n", buf_ptr(&triple_buf));
        exit(1);
    }
}

// does not add the "cc" arg
void add_cc_args(CodeGen *g, ZigList<const char *> &args, const char *out_dep_path, bool translate_c) {
    if (translate_c) {
        args.append("-x");
        args.append("c");
    }

    if (out_dep_path != nullptr) {
        args.append("-MD");
        args.append("-MV");
        args.append("-MF");
        args.append(out_dep_path);
    }

    args.append("-nostdinc");
    args.append("-fno-spell-checking");

    if (g->function_sections) {
        args.append("-ffunction-sections");
    }

    if (translate_c) {
        // this gives us access to preprocessing entities, presumably at
        // the cost of performance
        args.append("-Xclang");
        args.append("-detailed-preprocessing-record");
    } else {
        switch (g->err_color) {
            case ErrColorAuto:
                break;
            case ErrColorOff:
                args.append("-fno-color-diagnostics");
                args.append("-fno-caret-diagnostics");
                break;
            case ErrColorOn:
                args.append("-fcolor-diagnostics");
                args.append("-fcaret-diagnostics");
                break;
        }
    }

    for (size_t i = 0; i < g->framework_dirs.length; i += 1) {
        args.append("-iframework");
        args.append(g->framework_dirs.at(i));
    }

    //note(dimenus): appending libc headers before c_headers breaks intrinsics 
    //and other compiler specific items
    // According to Rich Felker libc headers are supposed to go before C language headers.
    args.append("-isystem");
    args.append(buf_ptr(g->zig_c_headers_dir));

    for (size_t i = 0; i < g->libc_include_dir_len; i += 1) {
        Buf *include_dir = g->libc_include_dir_list[i];
        args.append("-isystem");
        args.append(buf_ptr(include_dir));
    }


    if (g->zig_target->is_native) {
        args.append("-march=native");
    } else {
        args.append("-target");
        args.append(buf_ptr(&g->llvm_triple_str));
    }
    if (g->zig_target->os == OsFreestanding) {
        args.append("-ffreestanding");
    }

    // windows.h has files such as pshpack1.h which do #pragma packing, triggering a clang warning.
    // So for this target, we disable this warning.
    if (g->zig_target->os == OsWindows && target_abi_is_gnu(g->zig_target->abi)) {
        args.append("-Wno-pragma-pack");
    }

    if (!g->strip_debug_symbols) {
        args.append("-g");
    }

    if (codegen_have_frame_pointer(g)) {
        args.append("-fno-omit-frame-pointer");
    } else {
        args.append("-fomit-frame-pointer");
    }

    switch (g->build_mode) {
        case BuildModeDebug:
            // windows c runtime requires -D_DEBUG if using debug libraries
            args.append("-D_DEBUG");

            if (g->libc_link_lib != nullptr) {
                args.append("-fstack-protector-strong");
                args.append("--param");
                args.append("ssp-buffer-size=4");
            } else {
                args.append("-fno-stack-protector");
            }
            break;
        case BuildModeSafeRelease:
            // See the comment in the BuildModeFastRelease case for why we pass -O2 rather
            // than -O3 here.
            args.append("-O2");
            if (g->libc_link_lib != nullptr) {
                args.append("-D_FORTIFY_SOURCE=2");
                args.append("-fstack-protector-strong");
                args.append("--param");
                args.append("ssp-buffer-size=4");
            } else {
                args.append("-fno-stack-protector");
            }
            break;
        case BuildModeFastRelease:
            args.append("-DNDEBUG");
            // Here we pass -O2 rather than -O3 because, although we do the equivalent of
            // -O3 in Zig code, the justification for the difference here is that Zig
            // has better detection and prevention of undefined behavior, so -O3 is safer for
            // Zig code than it is for C code. Also, C programmers are used to their code
            // running in -O2 and thus the -O3 path has been tested less.
            args.append("-O2");
            args.append("-fno-stack-protector");
            break;
        case BuildModeSmallRelease:
            args.append("-DNDEBUG");
            args.append("-Os");
            args.append("-fno-stack-protector");
            break;
    }

    if (target_supports_fpic(g->zig_target) && g->have_pic) {
        args.append("-fPIC");
    }

    for (size_t arg_i = 0; arg_i < g->clang_argv_len; arg_i += 1) {
        args.append(g->clang_argv[arg_i]);
    }
}

void codegen_translate_c(CodeGen *g, Buf *full_path, FILE *out_file, bool use_userland_implementation) {
    Error err;
    Buf *src_basename = buf_alloc();
    Buf *src_dirname = buf_alloc();
    os_path_split(full_path, src_dirname, src_basename);

    Buf noextname = BUF_INIT;
    os_path_extname(src_basename, &noextname, nullptr);

    detect_libc(g);

    init(g);

    Stage2TranslateMode trans_mode = buf_ends_with_str(full_path, ".h") ?
        Stage2TranslateModeImport : Stage2TranslateModeTranslate;


    ZigList<const char *> clang_argv = {0};
    add_cc_args(g, clang_argv, nullptr, true);

    clang_argv.append(buf_ptr(full_path));

    if (g->verbose_cc) {
        fprintf(stderr, "clang");
        for (size_t i = 0; i < clang_argv.length; i += 1) {
            fprintf(stderr, " %s", clang_argv.at(i));
        }
        fprintf(stderr, "\n");
    }

    clang_argv.append(nullptr); // to make the [start...end] argument work

    const char *resources_path = buf_ptr(g->zig_c_headers_dir);
    Stage2ErrorMsg *errors_ptr;
    size_t errors_len;
    Stage2Ast *ast;
    AstNode *root_node;

    if (use_userland_implementation) {
        err = stage2_translate_c(&ast, &errors_ptr, &errors_len,
                        &clang_argv.at(0), &clang_argv.last(), trans_mode, resources_path);
    } else {
        err = parse_h_file(g, &root_node, &errors_ptr, &errors_len, &clang_argv.at(0), &clang_argv.last(),
                trans_mode, resources_path);
    }

    if (err == ErrorCCompileErrors && errors_len > 0) {
        for (size_t i = 0; i < errors_len; i += 1) {
            Stage2ErrorMsg *clang_err = &errors_ptr[i];
            ErrorMsg *err_msg = err_msg_create_with_offset(
                    clang_err->filename_ptr ?
                        buf_create_from_mem(clang_err->filename_ptr, clang_err->filename_len) : buf_alloc(),
                    clang_err->line, clang_err->column, clang_err->offset, clang_err->source,
                    buf_create_from_mem(clang_err->msg_ptr, clang_err->msg_len));
            print_err_msg(err_msg, g->err_color);
        }
        exit(1);
    }

    if (err) {
        fprintf(stderr, "unable to parse C file: %s\n", err_str(err));
        exit(1);
    }


    if (use_userland_implementation) {
        stage2_render_ast(ast, out_file);
    } else {
        ast_render(out_file, root_node, 4);
    }
}

static ZigType *add_special_code(CodeGen *g, ZigPackage *package, const char *basename) {
    Buf *code_basename = buf_create_from_str(basename);
    Buf path_to_code_src = BUF_INIT;
    os_path_join(g->zig_std_special_dir, code_basename, &path_to_code_src);

    Buf *resolve_paths[] = {&path_to_code_src};
    Buf *resolved_path = buf_alloc();
    *resolved_path = os_path_resolve(resolve_paths, 1);
    Buf *import_code = buf_alloc();
    Error err;
    if ((err = file_fetch(g, resolved_path, import_code))) {
        zig_panic("unable to open '%s': %s\n", buf_ptr(&path_to_code_src), err_str(err));
    }

    return add_source_file(g, package, resolved_path, import_code, SourceKindPkgMain);
}

static ZigPackage *create_start_pkg(CodeGen *g, ZigPackage *pkg_with_main) {
    ZigPackage *package = codegen_create_package(g, buf_ptr(g->zig_std_special_dir), "start.zig", "std.special");
    package->package_table.put(buf_create_from_str("root"), pkg_with_main);
    return package;
}

static void create_test_compile_var_and_add_test_runner(CodeGen *g) {
    Error err;

    assert(g->is_test_build);

    if (g->test_fns.length == 0) {
        fprintf(stderr, "No tests to run.\n");
        exit(0);
    }

    ZigType *fn_type = get_test_fn_type(g);

    ConstExprValue *test_fn_type_val = get_builtin_value(g, "TestFn");
    assert(test_fn_type_val->type->id == ZigTypeIdMetaType);
    ZigType *struct_type = test_fn_type_val->data.x_type;
    if ((err = type_resolve(g, struct_type, ResolveStatusSizeKnown)))
        zig_unreachable();

    ConstExprValue *test_fn_array = create_const_vals(1);
    test_fn_array->type = get_array_type(g, struct_type, g->test_fns.length);
    test_fn_array->special = ConstValSpecialStatic;
    test_fn_array->data.x_array.data.s_none.elements = create_const_vals(g->test_fns.length);

    for (size_t i = 0; i < g->test_fns.length; i += 1) {
        ZigFn *test_fn_entry = g->test_fns.at(i);

        if (fn_is_async(test_fn_entry)) {
            ErrorMsg *msg = add_node_error(g, test_fn_entry->proto_node,
                buf_create_from_str("test functions cannot be async"));
            add_error_note(g, msg, test_fn_entry->proto_node,
                buf_sprintf("this restriction may be lifted in the future. See https://github.com/ziglang/zig/issues/3117 for more details"));
            add_async_error_notes(g, msg, test_fn_entry);
            continue;
        }

        ConstExprValue *this_val = &test_fn_array->data.x_array.data.s_none.elements[i];
        this_val->special = ConstValSpecialStatic;
        this_val->type = struct_type;
        this_val->parent.id = ConstParentIdArray;
        this_val->parent.data.p_array.array_val = test_fn_array;
        this_val->parent.data.p_array.elem_index = i;
        this_val->data.x_struct.fields = create_const_vals(2);

        ConstExprValue *name_field = &this_val->data.x_struct.fields[0];
        ConstExprValue *name_array_val = create_const_str_lit(g, &test_fn_entry->symbol_name);
        init_const_slice(g, name_field, name_array_val, 0, buf_len(&test_fn_entry->symbol_name), true);

        ConstExprValue *fn_field = &this_val->data.x_struct.fields[1];
        fn_field->type = fn_type;
        fn_field->special = ConstValSpecialStatic;
        fn_field->data.x_ptr.special = ConstPtrSpecialFunction;
        fn_field->data.x_ptr.mut = ConstPtrMutComptimeConst;
        fn_field->data.x_ptr.data.fn.fn_entry = test_fn_entry;
    }
    report_errors_and_maybe_exit(g);

    ConstExprValue *test_fn_slice = create_const_slice(g, test_fn_array, 0, g->test_fns.length, true);

    update_compile_var(g, buf_create_from_str("test_functions"), test_fn_slice);
    assert(g->test_runner_package != nullptr);
    g->test_runner_import = add_special_code(g, g->test_runner_package, "test_runner.zig");
}

static Buf *get_resolved_root_src_path(CodeGen *g) {
    // TODO memoize
    if (buf_len(&g->root_package->root_src_path) == 0)
        return nullptr;

    Buf rel_full_path = BUF_INIT;
    os_path_join(&g->root_package->root_src_dir, &g->root_package->root_src_path, &rel_full_path);

    Buf *resolved_path = buf_alloc();
    Buf *resolve_paths[] = {&rel_full_path};
    *resolved_path = os_path_resolve(resolve_paths, 1);

    return resolved_path;
}

static bool want_startup_code(CodeGen *g) {
    // Test builds get handled separately.
    if (g->is_test_build)
        return false;

    // WASM freestanding can still have an entry point but other freestanding targets do not.
    if (g->zig_target->os == OsFreestanding && !target_is_wasm(g->zig_target))
        return false;

    // Declaring certain export functions means skipping the start code
    if (g->have_c_main || g->have_winmain || g->have_winmain_crt_startup)
        return false;

    // If there is a pub main in the root source file, that means we need start code.
    if (g->have_pub_main) {
        return true;
    } else {
        if (g->zig_target->os == OsUefi)
            return false;
    }

    if (g->out_type == OutTypeExe) {
        // For build-exe, we might add start code even though there is no pub main, so that the
        // programmer gets the "no pub main" compile error. However if linking libc and there is
        // a C source file, that might have main().
        return g->c_source_files.length == 0 || g->libc_link_lib == nullptr;
    }

    // For objects and libraries, and we don't have pub main, no start code.
    return false;
}

static void gen_root_source(CodeGen *g) {
    Buf *resolved_path = get_resolved_root_src_path(g);
    if (resolved_path == nullptr)
        return;

    Buf *source_code = buf_alloc();
    Error err;
    // No need for using the caching system for this file fetch because it is handled
    // separately.
    if ((err = os_fetch_file_path(resolved_path, source_code))) {
        fprintf(stderr, "unable to open '%s': %s\n", buf_ptr(resolved_path), err_str(err));
        exit(1);
    }

    ZigType *root_import_alias = add_source_file(g, g->root_package, resolved_path, source_code, SourceKindRoot);
    assert(root_import_alias == g->root_import);

    assert(g->root_out_name);
    assert(g->out_type != OutTypeUnknown);

    if (!g->is_dummy_so) {
        // Zig has lazy top level definitions. Here we semantically analyze the panic function.
        ZigType *import_with_panic;
        if (g->have_pub_panic) {
            import_with_panic = g->root_import;
        } else {
            g->panic_package = create_panic_pkg(g);
            import_with_panic = add_special_code(g, g->panic_package, "panic.zig");
        }
        Tld *panic_tld = find_decl(g, &get_container_scope(import_with_panic)->base, buf_create_from_str("panic"));
        assert(panic_tld != nullptr);
        resolve_top_level_decl(g, panic_tld, nullptr, false);
    }


    if (!g->error_during_imports) {
        semantic_analyze(g);
    }
    report_errors_and_maybe_exit(g);

    if (want_startup_code(g)) {
        g->start_import = add_special_code(g, create_start_pkg(g, g->root_package), "start.zig");
    }
    if (g->zig_target->os == OsWindows && !g->have_dllmain_crt_startup &&
            g->out_type == OutTypeLib && g->is_dynamic)
    {
        g->start_import = add_special_code(g, create_start_pkg(g, g->root_package), "start_lib.zig");
    }

    if (!g->error_during_imports) {
        semantic_analyze(g);
    }
    if (g->is_test_build) {
        create_test_compile_var_and_add_test_runner(g);
        g->start_import = add_special_code(g, create_start_pkg(g, g->test_runner_package), "start.zig");

        if (!g->error_during_imports) {
            semantic_analyze(g);
        }
    }

    if (!g->is_dummy_so) {
        typecheck_panic_fn(g, g->panic_tld_fn, g->panic_fn);
    }

    report_errors_and_maybe_exit(g);

}

static void print_zig_cc_cmd(ZigList<const char *> *args) {
    for (size_t arg_i = 0; arg_i < args->length; arg_i += 1) {
        const char *space_str = (arg_i == 0) ? "" : " ";
        fprintf(stderr, "%s%s", space_str, args->at(arg_i));
    }
    fprintf(stderr, "\n");
}

// Caller should delete the file when done or rename it into a better location.
static Error get_tmp_filename(CodeGen *g, Buf *out, Buf *suffix) {
    Error err;
    buf_resize(out, 0);
    os_path_join(g->cache_dir, buf_create_from_str("tmp" OS_SEP), out);
    if ((err = os_make_path(out))) {
        return err;
    }
    const char base64[] = "abcdefghijklmnopqrstuvwxyzABCDEFGHIJKLMNOPQRSTUVWXYZ0123456789-_";
    assert(array_length(base64) == 64 + 1);
    for (size_t i = 0; i < 12; i += 1) {
        buf_append_char(out, base64[rand() % 64]);
    }
    buf_append_char(out, '-');
    buf_append_buf(out, suffix);
    return ErrorNone;
}

Error create_c_object_cache(CodeGen *g, CacheHash **out_cache_hash, bool verbose) {
    Error err;
    CacheHash *cache_hash = allocate<CacheHash>(1);
    Buf *manifest_dir = buf_sprintf("%s" OS_SEP CACHE_HASH_SUBDIR, buf_ptr(g->cache_dir));
    cache_init(cache_hash, manifest_dir);

    Buf *compiler_id;
    if ((err = get_compiler_id(&compiler_id))) {
        if (verbose) {
            fprintf(stderr, "unable to get compiler id: %s\n", err_str(err));
        }
        return err;
    }
    cache_buf(cache_hash, compiler_id);
    cache_int(cache_hash, g->err_color);
    cache_buf(cache_hash, g->zig_c_headers_dir);
    cache_list_of_buf(cache_hash, g->libc_include_dir_list, g->libc_include_dir_len);
    cache_int(cache_hash, g->zig_target->is_native);
    cache_int(cache_hash, g->zig_target->arch);
    cache_int(cache_hash, g->zig_target->sub_arch);
    cache_int(cache_hash, g->zig_target->vendor);
    cache_int(cache_hash, g->zig_target->os);
    cache_int(cache_hash, g->zig_target->abi);
    cache_bool(cache_hash, g->strip_debug_symbols);
    cache_int(cache_hash, g->build_mode);
    cache_bool(cache_hash, g->have_pic);
    cache_bool(cache_hash, want_valgrind_support(g));
    cache_bool(cache_hash, g->function_sections);
    for (size_t arg_i = 0; arg_i < g->clang_argv_len; arg_i += 1) {
        cache_str(cache_hash, g->clang_argv[arg_i]);
    }

    *out_cache_hash = cache_hash;
    return ErrorNone;
}

// returns true if it was a cache miss
static void gen_c_object(CodeGen *g, Buf *self_exe_path, CFile *c_file) {
    Error err;

    Buf *artifact_dir;
    Buf *o_final_path;

    Buf *o_dir = buf_sprintf("%s" OS_SEP CACHE_OUT_SUBDIR, buf_ptr(g->cache_dir));

    Buf *c_source_file = buf_create_from_str(c_file->source_path);
    Buf *c_source_basename = buf_alloc();
    os_path_split(c_source_file, nullptr, c_source_basename);
    Buf *final_o_basename = buf_alloc();
    os_path_extname(c_source_basename, final_o_basename, nullptr);
    buf_append_str(final_o_basename, target_o_file_ext(g->zig_target));

    CacheHash *cache_hash;
    if ((err = create_c_object_cache(g, &cache_hash, true))) {
        // Already printed error; verbose = true
        exit(1);
    }
    cache_file(cache_hash, c_source_file);

    // Note: not directory args, just args that always have a file next
    static const char *file_args[] = {
        "-include",
    };
    for (size_t arg_i = 0; arg_i < c_file->args.length; arg_i += 1) {
        const char *arg = c_file->args.at(arg_i);
        cache_str(cache_hash, arg);
        for (size_t file_arg_i = 0; file_arg_i < array_length(file_args); file_arg_i += 1) {
            if (strcmp(arg, file_args[file_arg_i]) == 0 && arg_i + 1 < c_file->args.length) {
                arg_i += 1;
                cache_file(cache_hash, buf_create_from_str(c_file->args.at(arg_i)));
            }
        }
    }

    Buf digest = BUF_INIT;
    buf_resize(&digest, 0);
    if ((err = cache_hit(cache_hash, &digest))) {
        if (err != ErrorInvalidFormat) {
            if (err == ErrorCacheUnavailable) {
                // already printed error
            } else {
                fprintf(stderr, "unable to check cache when compiling C object: %s\n", err_str(err));
            }
            exit(1);
        }
    }
    bool is_cache_miss = (buf_len(&digest) == 0);
    if (is_cache_miss) {
        // we can't know the digest until we do the C compiler invocation, so we
        // need a tmp filename.
        Buf *out_obj_path = buf_alloc();
        if ((err = get_tmp_filename(g, out_obj_path, final_o_basename))) {
            fprintf(stderr, "unable to create tmp dir: %s\n", err_str(err));
            exit(1);
        }

        Termination term;
        ZigList<const char *> args = {};
        args.append(buf_ptr(self_exe_path));
        args.append("cc");

        Buf *out_dep_path = buf_sprintf("%s.d", buf_ptr(out_obj_path));
        add_cc_args(g, args, buf_ptr(out_dep_path), false);

        args.append("-o");
        args.append(buf_ptr(out_obj_path));

        args.append("-c");
        args.append(buf_ptr(c_source_file));

        for (size_t arg_i = 0; arg_i < c_file->args.length; arg_i += 1) {
            args.append(c_file->args.at(arg_i));
        }

        if (g->verbose_cc) {
            print_zig_cc_cmd(&args);
        }
        os_spawn_process(args, &term);
        if (term.how != TerminationIdClean || term.code != 0) {
            fprintf(stderr, "\nThe following command failed:\n");
            print_zig_cc_cmd(&args);
            exit(1);
        }

        // add the files depended on to the cache system
        if ((err = cache_add_dep_file(cache_hash, out_dep_path, true))) {
            // Don't treat the absence of the .d file as a fatal error, the
            // compiler may not produce one eg. when compiling .s files
            if (err != ErrorFileNotFound) {
                fprintf(stderr, "Failed to add C source dependencies to cache: %s\n", err_str(err));
                exit(1);
            }
        }
        if (err != ErrorFileNotFound) {
            os_delete_file(out_dep_path);
        }

        if ((err = cache_final(cache_hash, &digest))) {
            fprintf(stderr, "Unable to finalize cache hash: %s\n", err_str(err));
            exit(1);
        }
        artifact_dir = buf_alloc();
        os_path_join(o_dir, &digest, artifact_dir);
        if ((err = os_make_path(artifact_dir))) {
            fprintf(stderr, "Unable to create output directory '%s': %s",
                    buf_ptr(artifact_dir), err_str(err));
            exit(1);
        }
        o_final_path = buf_alloc();
        os_path_join(artifact_dir, final_o_basename, o_final_path);
        if ((err = os_rename(out_obj_path, o_final_path))) {
            fprintf(stderr, "Unable to rename object: %s\n", err_str(err));
            exit(1);
        }
    } else {
        // cache hit
        artifact_dir = buf_alloc();
        os_path_join(o_dir, &digest, artifact_dir);
        o_final_path = buf_alloc();
        os_path_join(artifact_dir, final_o_basename, o_final_path);
    }

    g->link_objects.append(o_final_path);
    g->caches_to_release.append(cache_hash);
}

// returns true if we had any cache misses
static void gen_c_objects(CodeGen *g) {
    Error err;

    if (g->c_source_files.length == 0)
        return;

    Buf *self_exe_path = buf_alloc();
    if ((err = os_self_exe_path(self_exe_path))) {
        fprintf(stderr, "Unable to get self exe path: %s\n", err_str(err));
        exit(1);
    }

    codegen_add_time_event(g, "Compile C Code");

    for (size_t c_file_i = 0; c_file_i < g->c_source_files.length; c_file_i += 1) {
        CFile *c_file = g->c_source_files.at(c_file_i);
        gen_c_object(g, self_exe_path, c_file);
    }
}

void codegen_add_object(CodeGen *g, Buf *object_path) {
    g->link_objects.append(object_path);
}

// Must be coordinated with with CIntType enum
static const char *c_int_type_names[] = {
    "short",
    "unsigned short",
    "int",
    "unsigned int",
    "long",
    "unsigned long",
    "long long",
    "unsigned long long",
};

struct GenH {
    ZigList<ZigType *> types_to_declare;
};

static void prepend_c_type_to_decl_list(CodeGen *g, GenH *gen_h, ZigType *type_entry) {
    if (type_entry->gen_h_loop_flag)
        return;
    type_entry->gen_h_loop_flag = true;

    switch (type_entry->id) {
        case ZigTypeIdInvalid:
        case ZigTypeIdMetaType:
        case ZigTypeIdComptimeFloat:
        case ZigTypeIdComptimeInt:
        case ZigTypeIdEnumLiteral:
        case ZigTypeIdUndefined:
        case ZigTypeIdNull:
        case ZigTypeIdBoundFn:
        case ZigTypeIdArgTuple:
        case ZigTypeIdErrorUnion:
        case ZigTypeIdErrorSet:
        case ZigTypeIdFnFrame:
        case ZigTypeIdAnyFrame:
            zig_unreachable();
        case ZigTypeIdVoid:
        case ZigTypeIdUnreachable:
        case ZigTypeIdBool:
        case ZigTypeIdInt:
        case ZigTypeIdFloat:
            return;
        case ZigTypeIdOpaque:
            gen_h->types_to_declare.append(type_entry);
            return;
        case ZigTypeIdStruct:
            for (uint32_t i = 0; i < type_entry->data.structure.src_field_count; i += 1) {
                TypeStructField *field = &type_entry->data.structure.fields[i];
                prepend_c_type_to_decl_list(g, gen_h, field->type_entry);
            }
            gen_h->types_to_declare.append(type_entry);
            return;
        case ZigTypeIdUnion:
            for (uint32_t i = 0; i < type_entry->data.unionation.src_field_count; i += 1) {
                TypeUnionField *field = &type_entry->data.unionation.fields[i];
                prepend_c_type_to_decl_list(g, gen_h, field->type_entry);
            }
            gen_h->types_to_declare.append(type_entry);
            return;
        case ZigTypeIdEnum:
            prepend_c_type_to_decl_list(g, gen_h, type_entry->data.enumeration.tag_int_type);
            gen_h->types_to_declare.append(type_entry);
            return;
        case ZigTypeIdPointer:
            prepend_c_type_to_decl_list(g, gen_h, type_entry->data.pointer.child_type);
            return;
        case ZigTypeIdArray:
            prepend_c_type_to_decl_list(g, gen_h, type_entry->data.array.child_type);
            return;
        case ZigTypeIdVector:
            prepend_c_type_to_decl_list(g, gen_h, type_entry->data.vector.elem_type);
            return;
        case ZigTypeIdOptional:
            prepend_c_type_to_decl_list(g, gen_h, type_entry->data.maybe.child_type);
            return;
        case ZigTypeIdFn:
            for (size_t i = 0; i < type_entry->data.fn.fn_type_id.param_count; i += 1) {
                prepend_c_type_to_decl_list(g, gen_h, type_entry->data.fn.fn_type_id.param_info[i].type);
            }
            prepend_c_type_to_decl_list(g, gen_h, type_entry->data.fn.fn_type_id.return_type);
            return;
    }
}

static void get_c_type(CodeGen *g, GenH *gen_h, ZigType *type_entry, Buf *out_buf) {
    assert(type_entry);

    for (size_t i = 0; i < array_length(c_int_type_names); i += 1) {
        if (type_entry == g->builtin_types.entry_c_int[i]) {
            buf_init_from_str(out_buf, c_int_type_names[i]);
            return;
        }
    }
    if (type_entry == g->builtin_types.entry_c_longdouble) {
        buf_init_from_str(out_buf, "long double");
        return;
    }
    if (type_entry == g->builtin_types.entry_c_void) {
        buf_init_from_str(out_buf, "void");
        return;
    }
    if (type_entry == g->builtin_types.entry_isize) {
        g->c_want_stdint = true;
        buf_init_from_str(out_buf, "intptr_t");
        return;
    }
    if (type_entry == g->builtin_types.entry_usize) {
        g->c_want_stdint = true;
        buf_init_from_str(out_buf, "uintptr_t");
        return;
    }

    prepend_c_type_to_decl_list(g, gen_h, type_entry);

    switch (type_entry->id) {
        case ZigTypeIdVoid:
            buf_init_from_str(out_buf, "void");
            break;
        case ZigTypeIdBool:
            buf_init_from_str(out_buf, "bool");
            g->c_want_stdbool = true;
            break;
        case ZigTypeIdUnreachable:
            buf_init_from_str(out_buf, "__attribute__((__noreturn__)) void");
            break;
        case ZigTypeIdFloat:
            switch (type_entry->data.floating.bit_count) {
                case 32:
                    buf_init_from_str(out_buf, "float");
                    break;
                case 64:
                    buf_init_from_str(out_buf, "double");
                    break;
                case 80:
                    buf_init_from_str(out_buf, "__float80");
                    break;
                case 128:
                    buf_init_from_str(out_buf, "__float128");
                    break;
                default:
                    zig_unreachable();
            }
            break;
        case ZigTypeIdInt:
            g->c_want_stdint = true;
            buf_resize(out_buf, 0);
            buf_appendf(out_buf, "%sint%" PRIu32 "_t",
                    type_entry->data.integral.is_signed ? "" : "u",
                    type_entry->data.integral.bit_count);
            break;
        case ZigTypeIdPointer:
            {
                Buf child_buf = BUF_INIT;
                ZigType *child_type = type_entry->data.pointer.child_type;
                get_c_type(g, gen_h, child_type, &child_buf);

                const char *const_str = type_entry->data.pointer.is_const ? "const " : "";
                buf_resize(out_buf, 0);
                buf_appendf(out_buf, "%s%s *", const_str, buf_ptr(&child_buf));
                break;
            }
        case ZigTypeIdOptional:
            {
                ZigType *child_type = type_entry->data.maybe.child_type;
                if (!type_has_bits(child_type)) {
                    buf_init_from_str(out_buf, "bool");
                    return;
                } else if (type_is_nonnull_ptr(child_type)) {
                    return get_c_type(g, gen_h, child_type, out_buf);
                } else {
                    zig_unreachable();
                }
            }
        case ZigTypeIdStruct:
        case ZigTypeIdOpaque:
            {
                buf_init_from_str(out_buf, "struct ");
                buf_append_buf(out_buf, type_h_name(type_entry));
                return;
            }
        case ZigTypeIdUnion:
            {
                buf_init_from_str(out_buf, "union ");
                buf_append_buf(out_buf, type_h_name(type_entry));
                return;
            }
        case ZigTypeIdEnum:
            {
                buf_init_from_str(out_buf, "enum ");
                buf_append_buf(out_buf, type_h_name(type_entry));
                return;
            }
        case ZigTypeIdArray:
            {
                ZigTypeArray *array_data = &type_entry->data.array;

                Buf *child_buf = buf_alloc();
                get_c_type(g, gen_h, array_data->child_type, child_buf);

                buf_resize(out_buf, 0);
                buf_appendf(out_buf, "%s", buf_ptr(child_buf));
                return;
            }
        case ZigTypeIdVector:
            zig_panic("TODO implement get_c_type for vector types");
        case ZigTypeIdErrorUnion:
        case ZigTypeIdErrorSet:
        case ZigTypeIdFn:
            zig_panic("TODO implement get_c_type for more types");
        case ZigTypeIdInvalid:
        case ZigTypeIdMetaType:
        case ZigTypeIdBoundFn:
        case ZigTypeIdComptimeFloat:
        case ZigTypeIdComptimeInt:
        case ZigTypeIdEnumLiteral:
        case ZigTypeIdUndefined:
        case ZigTypeIdNull:
        case ZigTypeIdArgTuple:
        case ZigTypeIdFnFrame:
        case ZigTypeIdAnyFrame:
            zig_unreachable();
    }
}

static const char *preprocessor_alphabet1 = "_abcdefghijklmnopqrstuvwxyzABCDEFGHIJKLMNOPQRSTUVWXYZ";
static const char *preprocessor_alphabet2 = "_abcdefghijklmnopqrstuvwxyzABCDEFGHIJKLMNOPQRSTUVWXYZ0123456789";

static bool need_to_preprocessor_mangle(Buf *src) {
    for (size_t i = 0; i < buf_len(src); i += 1) {
        const char *alphabet = (i == 0) ? preprocessor_alphabet1 : preprocessor_alphabet2;
        uint8_t byte = buf_ptr(src)[i];
        if (strchr(alphabet, byte) == nullptr) {
            return true;
        }
    }
    return false;
}

static Buf *preprocessor_mangle(Buf *src) {
    if (!need_to_preprocessor_mangle(src)) {
        return buf_create_from_buf(src);
    }
    Buf *result = buf_alloc();
    for (size_t i = 0; i < buf_len(src); i += 1) {
        const char *alphabet = (i == 0) ? preprocessor_alphabet1 : preprocessor_alphabet2;
        uint8_t byte = buf_ptr(src)[i];
        if (strchr(alphabet, byte) == nullptr) {
            // perform escape
            buf_appendf(result, "_%02x_", byte);
        } else {
            buf_append_char(result, byte);
        }
    }
    return result;
}

static void gen_h_file(CodeGen *g) {
    GenH gen_h_data = {0};
    GenH *gen_h = &gen_h_data;

    assert(!g->is_test_build);
    assert(!g->disable_gen_h);

    Buf *out_h_path = buf_sprintf("%s" OS_SEP "%s.h", buf_ptr(g->output_dir), buf_ptr(g->root_out_name));

    FILE *out_h = fopen(buf_ptr(out_h_path), "wb");
    if (!out_h)
        zig_panic("unable to open %s: %s\n", buf_ptr(out_h_path), strerror(errno));

    Buf *export_macro = nullptr;
    if (g->is_dynamic) {
        export_macro = preprocessor_mangle(buf_sprintf("%s_EXPORT", buf_ptr(g->root_out_name)));
        buf_upcase(export_macro);
    }

    Buf *extern_c_macro = preprocessor_mangle(buf_sprintf("%s_EXTERN_C", buf_ptr(g->root_out_name)));
    buf_upcase(extern_c_macro);

    Buf h_buf = BUF_INIT;
    buf_resize(&h_buf, 0);
    for (size_t fn_def_i = 0; fn_def_i < g->fn_defs.length; fn_def_i += 1) {
        ZigFn *fn_table_entry = g->fn_defs.at(fn_def_i);

        if (fn_table_entry->export_list.length == 0)
            continue;

        FnTypeId *fn_type_id = &fn_table_entry->type_entry->data.fn.fn_type_id;

        Buf return_type_c = BUF_INIT;
        get_c_type(g, gen_h, fn_type_id->return_type, &return_type_c);

        Buf *symbol_name;
        if (fn_table_entry->export_list.length == 0) {
            symbol_name = &fn_table_entry->symbol_name;
        } else {
            GlobalExport *fn_export = &fn_table_entry->export_list.items[0];
            symbol_name = &fn_export->name;
        }

        buf_appendf(&h_buf, "%s %s %s(",
            buf_ptr(g->is_dynamic ? export_macro : extern_c_macro),
            buf_ptr(&return_type_c),
            buf_ptr(symbol_name));

        Buf param_type_c = BUF_INIT;
        if (fn_type_id->param_count > 0) {
            for (size_t param_i = 0; param_i < fn_type_id->param_count; param_i += 1) {
                FnTypeParamInfo *param_info = &fn_type_id->param_info[param_i];
                AstNode *param_decl_node = get_param_decl_node(fn_table_entry, param_i);
                Buf *param_name = param_decl_node->data.param_decl.name;

                const char *comma_str = (param_i == 0) ? "" : ", ";
                const char *restrict_str = param_info->is_noalias ? "restrict" : "";
                get_c_type(g, gen_h, param_info->type, &param_type_c);

                if (param_info->type->id == ZigTypeIdArray) {
                    // Arrays decay to pointers
                    buf_appendf(&h_buf, "%s%s%s %s[]", comma_str, buf_ptr(&param_type_c),
                            restrict_str, buf_ptr(param_name));
                } else {
                    buf_appendf(&h_buf, "%s%s%s %s", comma_str, buf_ptr(&param_type_c),
                            restrict_str, buf_ptr(param_name));
                }
            }
            buf_appendf(&h_buf, ")");
        } else {
            buf_appendf(&h_buf, "void)");
        }

        buf_appendf(&h_buf, ";\n");

    }

    Buf *ifdef_dance_name = preprocessor_mangle(buf_sprintf("%s_H", buf_ptr(g->root_out_name)));
    buf_upcase(ifdef_dance_name);

    fprintf(out_h, "#ifndef %s\n", buf_ptr(ifdef_dance_name));
    fprintf(out_h, "#define %s\n\n", buf_ptr(ifdef_dance_name));

    if (g->c_want_stdbool)
        fprintf(out_h, "#include <stdbool.h>\n");
    if (g->c_want_stdint)
        fprintf(out_h, "#include <stdint.h>\n");

    fprintf(out_h, "\n");

    fprintf(out_h, "#ifdef __cplusplus\n");
    fprintf(out_h, "#define %s extern \"C\"\n", buf_ptr(extern_c_macro));
    fprintf(out_h, "#else\n");
    fprintf(out_h, "#define %s\n", buf_ptr(extern_c_macro));
    fprintf(out_h, "#endif\n");
    fprintf(out_h, "\n");

    if (g->is_dynamic) {
        fprintf(out_h, "#if defined(_WIN32)\n");
        fprintf(out_h, "#define %s %s __declspec(dllimport)\n", buf_ptr(export_macro), buf_ptr(extern_c_macro));
        fprintf(out_h, "#else\n");
        fprintf(out_h, "#define %s %s __attribute__((visibility (\"default\")))\n",
            buf_ptr(export_macro), buf_ptr(extern_c_macro));
        fprintf(out_h, "#endif\n");
        fprintf(out_h, "\n");
    }

    for (size_t type_i = 0; type_i < gen_h->types_to_declare.length; type_i += 1) {
        ZigType *type_entry = gen_h->types_to_declare.at(type_i);
        switch (type_entry->id) {
            case ZigTypeIdInvalid:
            case ZigTypeIdMetaType:
            case ZigTypeIdVoid:
            case ZigTypeIdBool:
            case ZigTypeIdUnreachable:
            case ZigTypeIdInt:
            case ZigTypeIdFloat:
            case ZigTypeIdPointer:
            case ZigTypeIdComptimeFloat:
            case ZigTypeIdComptimeInt:
            case ZigTypeIdEnumLiteral:
            case ZigTypeIdArray:
            case ZigTypeIdUndefined:
            case ZigTypeIdNull:
            case ZigTypeIdErrorUnion:
            case ZigTypeIdErrorSet:
            case ZigTypeIdBoundFn:
            case ZigTypeIdArgTuple:
            case ZigTypeIdOptional:
            case ZigTypeIdFn:
            case ZigTypeIdVector:
            case ZigTypeIdFnFrame:
            case ZigTypeIdAnyFrame:
                zig_unreachable();

            case ZigTypeIdEnum:
                if (type_entry->data.enumeration.layout == ContainerLayoutExtern) {
                    fprintf(out_h, "enum %s {\n", buf_ptr(type_h_name(type_entry)));
                    for (uint32_t field_i = 0; field_i < type_entry->data.enumeration.src_field_count; field_i += 1) {
                        TypeEnumField *enum_field = &type_entry->data.enumeration.fields[field_i];
                        Buf *value_buf = buf_alloc();
                        bigint_append_buf(value_buf, &enum_field->value, 10);
                        fprintf(out_h, "    %s = %s", buf_ptr(enum_field->name), buf_ptr(value_buf));
                        if (field_i != type_entry->data.enumeration.src_field_count - 1) {
                            fprintf(out_h, ",");
                        }
                        fprintf(out_h, "\n");
                    }
                    fprintf(out_h, "};\n\n");
                } else {
                    fprintf(out_h, "enum %s;\n", buf_ptr(type_h_name(type_entry)));
                }
                break;
            case ZigTypeIdStruct:
                if (type_entry->data.structure.layout == ContainerLayoutExtern) {
                    fprintf(out_h, "struct %s {\n", buf_ptr(type_h_name(type_entry)));
                    for (uint32_t field_i = 0; field_i < type_entry->data.structure.src_field_count; field_i += 1) {
                        TypeStructField *struct_field = &type_entry->data.structure.fields[field_i];

                        Buf *type_name_buf = buf_alloc();
                        get_c_type(g, gen_h, struct_field->type_entry, type_name_buf);

                        if (struct_field->type_entry->id == ZigTypeIdArray) {
                            fprintf(out_h, "    %s %s[%" ZIG_PRI_u64 "];\n", buf_ptr(type_name_buf),
                                    buf_ptr(struct_field->name),
                                    struct_field->type_entry->data.array.len);
                        } else {
                            fprintf(out_h, "    %s %s;\n", buf_ptr(type_name_buf), buf_ptr(struct_field->name));
                        }

                    }
                    fprintf(out_h, "};\n\n");
                } else {
                    fprintf(out_h, "struct %s;\n", buf_ptr(type_h_name(type_entry)));
                }
                break;
            case ZigTypeIdUnion:
                if (type_entry->data.unionation.layout == ContainerLayoutExtern) {
                    fprintf(out_h, "union %s {\n", buf_ptr(type_h_name(type_entry)));
                    for (uint32_t field_i = 0; field_i < type_entry->data.unionation.src_field_count; field_i += 1) {
                        TypeUnionField *union_field = &type_entry->data.unionation.fields[field_i];

                        Buf *type_name_buf = buf_alloc();
                        get_c_type(g, gen_h, union_field->type_entry, type_name_buf);
                        fprintf(out_h, "    %s %s;\n", buf_ptr(type_name_buf), buf_ptr(union_field->name));
                    }
                    fprintf(out_h, "};\n\n");
                } else {
                    fprintf(out_h, "union %s;\n", buf_ptr(type_h_name(type_entry)));
                }
                break;
            case ZigTypeIdOpaque:
                fprintf(out_h, "struct %s;\n\n", buf_ptr(type_h_name(type_entry)));
                break;
        }
    }

    fprintf(out_h, "%s", buf_ptr(&h_buf));

    fprintf(out_h, "\n#endif\n");

    if (fclose(out_h))
        zig_panic("unable to close h file: %s", strerror(errno));
}

void codegen_print_timing_report(CodeGen *g, FILE *f) {
    double start_time = g->timing_events.at(0).time;
    double end_time = g->timing_events.last().time;
    double total = end_time - start_time;
    fprintf(f, "%20s%12s%12s%12s%12s\n", "Name", "Start", "End", "Duration", "Percent");
    for (size_t i = 0; i < g->timing_events.length - 1; i += 1) {
        TimeEvent *te = &g->timing_events.at(i);
        TimeEvent *next_te = &g->timing_events.at(i + 1);
        fprintf(f, "%20s%12.4f%12.4f%12.4f%12.4f\n", te->name,
                te->time - start_time,
                next_te->time - start_time,
                next_te->time - te->time,
                (next_te->time - te->time) / total);
    }
    fprintf(f, "%20s%12.4f%12.4f%12.4f%12.4f\n", "Total", 0.0, total, total, 1.0);
}

void codegen_add_time_event(CodeGen *g, const char *name) {
    OsTimeStamp timestamp = os_timestamp_monotonic();
    double seconds = (double)timestamp.sec;
    seconds += ((double)timestamp.nsec) / 1000000000.0;
    g->timing_events.append({seconds, name});
}

static void add_cache_pkg(CodeGen *g, CacheHash *ch, ZigPackage *pkg) {
    if (buf_len(&pkg->root_src_path) == 0)
        return;
    pkg->added_to_cache = true;

    Buf *rel_full_path = buf_alloc();
    os_path_join(&pkg->root_src_dir, &pkg->root_src_path, rel_full_path);
    cache_file(ch, rel_full_path);

    auto it = pkg->package_table.entry_iterator();
    for (;;) {
        auto *entry = it.next();
        if (!entry)
            break;

        if (!pkg->added_to_cache) {
            cache_buf(ch, entry->key);
            add_cache_pkg(g, ch, entry->value);
        }
    }
}

// Called before init()
// is_cache_hit takes into account gen_c_objects
static Error check_cache(CodeGen *g, Buf *manifest_dir, Buf *digest) {
    Error err;

    Buf *compiler_id;
    if ((err = get_compiler_id(&compiler_id)))
        return err;

    CacheHash *ch = &g->cache_hash;
    cache_init(ch, manifest_dir);

    add_cache_pkg(g, ch, g->root_package);
    if (g->linker_script != nullptr) {
        cache_file(ch, buf_create_from_str(g->linker_script));
    }
    cache_buf(ch, compiler_id);
    cache_buf(ch, g->root_out_name);
    cache_buf(ch, g->zig_lib_dir);
    cache_buf(ch, g->zig_std_dir);
    cache_list_of_link_lib(ch, g->link_libs_list.items, g->link_libs_list.length);
    cache_list_of_buf(ch, g->darwin_frameworks.items, g->darwin_frameworks.length);
    cache_list_of_buf(ch, g->rpath_list.items, g->rpath_list.length);
    cache_list_of_buf(ch, g->forbidden_libs.items, g->forbidden_libs.length);
    cache_int(ch, g->build_mode);
    cache_int(ch, g->out_type);
    cache_bool(ch, g->zig_target->is_native);
    cache_int(ch, g->zig_target->arch);
    cache_int(ch, g->zig_target->sub_arch);
    cache_int(ch, g->zig_target->vendor);
    cache_int(ch, g->zig_target->os);
    cache_int(ch, g->zig_target->abi);
    if (g->zig_target->glibc_version != nullptr) {
        cache_int(ch, g->zig_target->glibc_version->major);
        cache_int(ch, g->zig_target->glibc_version->minor);
        cache_int(ch, g->zig_target->glibc_version->patch);
    }
    cache_int(ch, detect_subsystem(g));
    cache_bool(ch, g->strip_debug_symbols);
    cache_bool(ch, g->is_test_build);
    if (g->is_test_build) {
        cache_buf_opt(ch, g->test_filter);
        cache_buf_opt(ch, g->test_name_prefix);
    }
    cache_bool(ch, g->is_single_threaded);
    cache_bool(ch, g->linker_rdynamic);
    cache_bool(ch, g->each_lib_rpath);
    cache_bool(ch, g->disable_gen_h);
    cache_bool(ch, g->bundle_compiler_rt);
    cache_bool(ch, want_valgrind_support(g));
    cache_bool(ch, g->have_pic);
    cache_bool(ch, g->have_dynamic_link);
    cache_bool(ch, g->have_stack_probing);
    cache_bool(ch, g->is_dummy_so);
    cache_bool(ch, g->function_sections);
    cache_buf_opt(ch, g->mmacosx_version_min);
    cache_buf_opt(ch, g->mios_version_min);
    cache_usize(ch, g->version_major);
    cache_usize(ch, g->version_minor);
    cache_usize(ch, g->version_patch);
    cache_list_of_str(ch, g->llvm_argv, g->llvm_argv_len);
    cache_list_of_str(ch, g->clang_argv, g->clang_argv_len);
    cache_list_of_str(ch, g->lib_dirs.items, g->lib_dirs.length);
    cache_list_of_str(ch, g->framework_dirs.items, g->framework_dirs.length);
    if (g->libc) {
        cache_buf(ch, &g->libc->include_dir);
        cache_buf(ch, &g->libc->sys_include_dir);
        cache_buf(ch, &g->libc->crt_dir);
        cache_buf(ch, &g->libc->msvc_lib_dir);
        cache_buf(ch, &g->libc->kernel32_lib_dir);
    }
    cache_buf_opt(ch, g->dynamic_linker_path);
    cache_buf_opt(ch, g->version_script_path);

    // gen_c_objects appends objects to g->link_objects which we want to include in the hash
    gen_c_objects(g);
    cache_list_of_file(ch, g->link_objects.items, g->link_objects.length);

    buf_resize(digest, 0);
    if ((err = cache_hit(ch, digest))) {
        if (err != ErrorInvalidFormat)
            return err;
    }

    if (ch->manifest_file_path != nullptr) {
        g->caches_to_release.append(ch);
    }

    return ErrorNone;
}

static bool need_llvm_module(CodeGen *g) {
    return buf_len(&g->root_package->root_src_path) != 0;
}

static void resolve_out_paths(CodeGen *g) {
    assert(g->output_dir != nullptr);
    assert(g->root_out_name != nullptr);

    Buf *out_basename = buf_create_from_buf(g->root_out_name);
    Buf *o_basename = buf_create_from_buf(g->root_out_name);
    switch (g->emit_file_type) {
        case EmitFileTypeBinary: {
            switch (g->out_type) {
                case OutTypeUnknown:
                    zig_unreachable();
                case OutTypeObj:
                    if (g->enable_cache && g->link_objects.length == 1 && !need_llvm_module(g)) {
                        buf_init_from_buf(&g->output_file_path, g->link_objects.at(0));
                        return;
                    }
                    if (need_llvm_module(g) && g->link_objects.length != 0 && !g->enable_cache &&
                        buf_eql_buf(o_basename, out_basename))
                    {
                        // make it not collide with main output object
                        buf_append_str(o_basename, ".root");
                    }
                    buf_append_str(o_basename, target_o_file_ext(g->zig_target));
                    buf_append_str(out_basename, target_o_file_ext(g->zig_target));
                    break;
                case OutTypeExe:
                    buf_append_str(o_basename, target_o_file_ext(g->zig_target));
                    buf_append_str(out_basename, target_exe_file_ext(g->zig_target));
                    break;
                case OutTypeLib:
                    buf_append_str(o_basename, target_o_file_ext(g->zig_target));
                    buf_resize(out_basename, 0);
                    buf_append_str(out_basename, target_lib_file_prefix(g->zig_target));
                    buf_append_buf(out_basename, g->root_out_name);
                    buf_append_str(out_basename, target_lib_file_ext(g->zig_target, !g->is_dynamic,
                                g->version_major, g->version_minor, g->version_patch));
                    break;
            }
            break;
        }
        case EmitFileTypeAssembly: {
            const char *asm_ext = target_asm_file_ext(g->zig_target);
            buf_append_str(o_basename, asm_ext);
            buf_append_str(out_basename, asm_ext);
            break;
        }
        case EmitFileTypeLLVMIr: {
            const char *llvm_ir_ext = target_llvm_ir_file_ext(g->zig_target);
            buf_append_str(o_basename, llvm_ir_ext);
            buf_append_str(out_basename, llvm_ir_ext);
            break;
        }
    }

    os_path_join(g->output_dir, o_basename, &g->o_file_output_path);
    os_path_join(g->output_dir, out_basename, &g->output_file_path);
}

void codegen_build_and_link(CodeGen *g) {
    Error err;
    assert(g->out_type != OutTypeUnknown);

    if (!g->enable_cache && g->output_dir == nullptr) {
        g->output_dir = buf_create_from_str(".");
    }

    g->have_dynamic_link = detect_dynamic_link(g);
    g->have_pic = detect_pic(g);
    g->is_single_threaded = detect_single_threaded(g);
    g->have_err_ret_tracing = detect_err_ret_tracing(g);
    detect_libc(g);
    detect_dynamic_linker(g);

    Buf digest = BUF_INIT;
    if (g->enable_cache) {
        Buf *manifest_dir = buf_alloc();
        os_path_join(g->cache_dir, buf_create_from_str(CACHE_HASH_SUBDIR), manifest_dir);

        if ((err = check_cache(g, manifest_dir, &digest))) {
            if (err == ErrorCacheUnavailable) {
                // message already printed
            } else if (err == ErrorNotDir) {
                fprintf(stderr, "Unable to check cache: %s is not a directory\n",
                    buf_ptr(manifest_dir));
            } else {
                fprintf(stderr, "Unable to check cache: %s: %s\n", buf_ptr(manifest_dir), err_str(err));
            }
            exit(1);
        }
    } else {
        // There is a call to this in check_cache
        gen_c_objects(g);
    }

    if (g->enable_cache && buf_len(&digest) != 0) {
        g->output_dir = buf_sprintf("%s" OS_SEP CACHE_OUT_SUBDIR OS_SEP "%s",
                buf_ptr(g->cache_dir), buf_ptr(&digest));
        resolve_out_paths(g);
    } else {
        if (need_llvm_module(g)) {
            init(g);

            codegen_add_time_event(g, "Semantic Analysis");

            gen_root_source(g);

        }
        if (g->enable_cache) {
            if (buf_len(&digest) == 0) {
                if ((err = cache_final(&g->cache_hash, &digest))) {
                    fprintf(stderr, "Unable to finalize cache hash: %s\n", err_str(err));
                    exit(1);
                }
            }
            g->output_dir = buf_sprintf("%s" OS_SEP CACHE_OUT_SUBDIR OS_SEP "%s",
                    buf_ptr(g->cache_dir), buf_ptr(&digest));

            if ((err = os_make_path(g->output_dir))) {
                fprintf(stderr, "Unable to create output directory: %s\n", err_str(err));
                exit(1);
            }
        }
        resolve_out_paths(g);

        if (need_llvm_module(g)) {
            codegen_add_time_event(g, "Code Generation");

            do_code_gen(g);
            codegen_add_time_event(g, "LLVM Emit Output");
            zig_llvm_emit_output(g);

            if (!g->disable_gen_h && (g->out_type == OutTypeObj || g->out_type == OutTypeLib)) {
                codegen_add_time_event(g, "Generate .h");
                gen_h_file(g);
            }
        }

        // If we're outputting assembly or llvm IR we skip linking.
        // If we're making a library or executable we must link.
        // If there is more than one object, we have to link them (with -r).
        // Finally, if we didn't make an object from zig source, and we don't have caching enabled,
        // then we have an object from C source that we must copy to the output dir which we do with a -r link.
        if (g->emit_file_type == EmitFileTypeBinary && (g->out_type != OutTypeObj || g->link_objects.length > 1 ||
                    (!need_llvm_module(g) && !g->enable_cache)))
        {
            codegen_link(g);
        }
    }

    codegen_release_caches(g);
    codegen_add_time_event(g, "Done");
}

void codegen_release_caches(CodeGen *g) {
    while (g->caches_to_release.length != 0) {
        cache_release(g->caches_to_release.pop());
    }
}

ZigPackage *codegen_create_package(CodeGen *g, const char *root_src_dir, const char *root_src_path,
        const char *pkg_path)
{
    init(g);
    ZigPackage *pkg = new_package(root_src_dir, root_src_path, pkg_path);
    if (g->std_package != nullptr) {
        assert(g->compile_var_package != nullptr);
        pkg->package_table.put(buf_create_from_str("std"), g->std_package);

        ZigPackage *main_pkg = g->is_test_build ? g->test_runner_package : g->root_package;
        pkg->package_table.put(buf_create_from_str("root"), main_pkg);

        pkg->package_table.put(buf_create_from_str("builtin"), g->compile_var_package);
    }
    return pkg;
}

CodeGen *create_child_codegen(CodeGen *parent_gen, Buf *root_src_path, OutType out_type,
        ZigLibCInstallation *libc)
{
    CodeGen *child_gen = codegen_create(nullptr, root_src_path, parent_gen->zig_target, out_type,
        parent_gen->build_mode, parent_gen->zig_lib_dir, parent_gen->zig_std_dir, libc, get_stage1_cache_path(),
        false);
    child_gen->disable_gen_h = true;
    child_gen->want_stack_check = WantStackCheckDisabled;
    child_gen->verbose_tokenize = parent_gen->verbose_tokenize;
    child_gen->verbose_ast = parent_gen->verbose_ast;
    child_gen->verbose_link = parent_gen->verbose_link;
    child_gen->verbose_ir = parent_gen->verbose_ir;
    child_gen->verbose_llvm_ir = parent_gen->verbose_llvm_ir;
    child_gen->verbose_cimport = parent_gen->verbose_cimport;
    child_gen->verbose_cc = parent_gen->verbose_cc;
    child_gen->llvm_argv = parent_gen->llvm_argv;
    child_gen->dynamic_linker_path = parent_gen->dynamic_linker_path;

    codegen_set_strip(child_gen, parent_gen->strip_debug_symbols);
    child_gen->want_pic = parent_gen->have_pic ? WantPICEnabled : WantPICDisabled;
    child_gen->valgrind_support = ValgrindSupportDisabled;

    codegen_set_errmsg_color(child_gen, parent_gen->err_color);

    codegen_set_mmacosx_version_min(child_gen, parent_gen->mmacosx_version_min);
    codegen_set_mios_version_min(child_gen, parent_gen->mios_version_min);

    child_gen->enable_cache = true;

    return child_gen;
}

CodeGen *codegen_create(Buf *main_pkg_path, Buf *root_src_path, const ZigTarget *target,
    OutType out_type, BuildMode build_mode, Buf *override_lib_dir, Buf *override_std_dir,
    ZigLibCInstallation *libc, Buf *cache_dir, bool is_test_build)
{
    CodeGen *g = allocate<CodeGen>(1);

    codegen_add_time_event(g, "Initialize");

    g->subsystem = TargetSubsystemAuto;
    g->libc = libc;
    g->zig_target = target;
    g->cache_dir = cache_dir;

    if (override_lib_dir == nullptr) {
        g->zig_lib_dir = get_zig_lib_dir();
    } else {
        g->zig_lib_dir = override_lib_dir;
    }

    if (override_std_dir == nullptr) {
        g->zig_std_dir = buf_alloc();
        os_path_join(g->zig_lib_dir, buf_create_from_str("std"), g->zig_std_dir);
    } else {
        g->zig_std_dir = override_std_dir;
    }

    g->zig_c_headers_dir = buf_alloc();
    os_path_join(g->zig_lib_dir, buf_create_from_str("include"), g->zig_c_headers_dir);

    g->build_mode = build_mode;
    g->out_type = out_type;
    g->import_table.init(32);
    g->builtin_fn_table.init(32);
    g->primitive_type_table.init(32);
    g->type_table.init(32);
    g->fn_type_table.init(32);
    g->error_table.init(16);
    g->generic_table.init(16);
    g->llvm_fn_table.init(16);
    g->memoized_fn_eval_table.init(16);
    g->exported_symbol_names.init(8);
    g->external_prototypes.init(8);
    g->string_literals_table.init(16);
    g->type_info_cache.init(32);
    g->is_test_build = is_test_build;
    g->is_single_threaded = false;
    buf_resize(&g->global_asm, 0);

    for (size_t i = 0; i < array_length(symbols_that_llvm_depends_on); i += 1) {
        g->external_prototypes.put(buf_create_from_str(symbols_that_llvm_depends_on[i]), nullptr);
    }

    if (root_src_path) {
        Buf *root_pkg_path;
        Buf *rel_root_src_path;
        if (main_pkg_path == nullptr) {
            Buf *src_basename = buf_alloc();
            Buf *src_dir = buf_alloc();
            os_path_split(root_src_path, src_dir, src_basename);

            if (buf_len(src_basename) == 0) {
                fprintf(stderr, "Invalid root source path: %s\n", buf_ptr(root_src_path));
                exit(1);
            }
            root_pkg_path = src_dir;
            rel_root_src_path = src_basename;
        } else {
            Buf resolved_root_src_path = os_path_resolve(&root_src_path, 1);
            Buf resolved_main_pkg_path = os_path_resolve(&main_pkg_path, 1);

            if (!buf_starts_with_buf(&resolved_root_src_path, &resolved_main_pkg_path)) {
                fprintf(stderr, "Root source path '%s' outside main package path '%s'",
                        buf_ptr(root_src_path), buf_ptr(main_pkg_path));
                exit(1);
            }
            root_pkg_path = main_pkg_path;
            rel_root_src_path = buf_create_from_mem(
                    buf_ptr(&resolved_root_src_path) + buf_len(&resolved_main_pkg_path) + 1,
                    buf_len(&resolved_root_src_path) - buf_len(&resolved_main_pkg_path) - 1);
        }

        g->root_package = new_package(buf_ptr(root_pkg_path), buf_ptr(rel_root_src_path), "");
        g->std_package = new_package(buf_ptr(g->zig_std_dir), "std.zig", "std");
        g->root_package->package_table.put(buf_create_from_str("std"), g->std_package);
    } else {
        g->root_package = new_package(".", "", "");
    }

    g->root_package->package_table.put(buf_create_from_str("root"), g->root_package);

    g->zig_std_special_dir = buf_alloc();
    os_path_join(g->zig_std_dir, buf_sprintf("special"), g->zig_std_special_dir);

    assert(target != nullptr);
    if (!target->is_native) {
        g->each_lib_rpath = false;
    } else {
        g->each_lib_rpath = true;

        if (target_os_is_darwin(g->zig_target->os)) {
            init_darwin_native(g);
        }

    }

    if (target_os_requires_libc(g->zig_target->os)) {
        g->libc_link_lib = create_link_lib(buf_create_from_str("c"));
        g->link_libs_list.append(g->libc_link_lib);
    }

    target_triple_llvm(&g->llvm_triple_str, g->zig_target);
    g->pointer_size_bytes = target_arch_pointer_bit_width(g->zig_target->arch) / 8;

    if (!target_has_debug_info(g->zig_target)) {
        g->strip_debug_symbols = true;
    }

    return g;
}

bool codegen_fn_has_err_ret_tracing_arg(CodeGen *g, ZigType *return_type) {
    return g->have_err_ret_tracing &&
        (return_type->id == ZigTypeIdErrorUnion ||
         return_type->id == ZigTypeIdErrorSet);
}

bool codegen_fn_has_err_ret_tracing_stack(CodeGen *g, ZigFn *fn, bool is_async) {
    if (is_async) {
        return g->have_err_ret_tracing && (fn->calls_or_awaits_errorable_fn ||
            codegen_fn_has_err_ret_tracing_arg(g, fn->type_entry->data.fn.fn_type_id.return_type));
    } else {
        return g->have_err_ret_tracing && fn->calls_or_awaits_errorable_fn &&
            !codegen_fn_has_err_ret_tracing_arg(g, fn->type_entry->data.fn.fn_type_id.return_type);
    }
}<|MERGE_RESOLUTION|>--- conflicted
+++ resolved
@@ -515,15 +515,10 @@
                 addLLVMFnAttrStr(llvm_fn, "stack-protector-buffer-size", "4");
             }
         }
-<<<<<<< HEAD
         if (g->have_stack_probing && !fn->def_scope->safety_off) {
-            addLLVMFnAttrStr(llvm_fn, "probe-stack", "__zig_probe_stack");
-=======
-        if (g->have_stack_probing && !fn_table_entry->def_scope->safety_off) {
-            addLLVMFnAttrStr(fn_table_entry->llvm_value, "probe-stack", "__zig_probe_stack");
+            addLLVMFnAttrStr(fn->llvm_value, "probe-stack", "__zig_probe_stack");
         } else {
-            addLLVMFnAttrStr(fn_table_entry->llvm_value, "no-stack-arg-probe", "");
->>>>>>> 5e874a89
+            addLLVMFnAttrStr(fn->llvm_value, "no-stack-arg-probe", "");
         }
     } else {
         maybe_import_dll(g, llvm_fn, linkage);
