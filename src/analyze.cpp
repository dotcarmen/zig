--- conflicted
+++ resolved
@@ -11,22 +11,12 @@
 #include "zig_llvm.hpp"
 #include "os.hpp"
 
-<<<<<<< HEAD
 struct BlockContext {
     AstNode *node;
     BlockContext *root;
     BlockContext *parent;
 };
 
-static void add_node_error(CodeGen *g, AstNode *node, Buf *msg) {
-    g->errors.add_one();
-    ErrorMsg *last_msg = &g->errors.last();
-    last_msg->line_start = node->line;
-    last_msg->column_start = node->column;
-    last_msg->line_end = -1;
-    last_msg->column_end = -1;
-    last_msg->msg = msg;
-=======
 void add_node_error(CodeGen *g, AstNode *node, Buf *msg) {
     ErrorMsg *err = allocate<ErrorMsg>(1);
     err->line_start = node->line;
@@ -39,7 +29,6 @@
     err->line_offsets = node->owner->line_offsets;
 
     g->errors.append(err);
->>>>>>> dfb66820
 }
 
 static int parse_version_string(Buf *buf, int *major, int *minor, int *patch) {
@@ -306,7 +295,7 @@
     add_node_error(g, node, buf_sprintf("type mismatch."));
 }
 
-static TypeTableEntry * analyze_expression(CodeGen *g, BlockContext *context, TypeTableEntry *expected_type, AstNode *node) {
+static TypeTableEntry * analyze_expression(CodeGen *g, ImportTableEntry *import, BlockContext *context, TypeTableEntry *expected_type, AstNode *node) {
     switch (node->type) {
         case NodeTypeBlock:
             {
@@ -319,7 +308,7 @@
                                 buf_sprintf("unreachable code"));
                         break;
                     }
-                    return_type = analyze_expression(g, context, nullptr, child);
+                    return_type = analyze_expression(g, import, context, nullptr, child);
                 }
                 return return_type;
             }
@@ -329,7 +318,7 @@
                 TypeTableEntry *expected_return_type = get_return_type(context);
                 TypeTableEntry *actual_return_type;
                 if (node->data.return_expr.expr) {
-                    actual_return_type = analyze_expression(g, context, expected_return_type, node->data.return_expr.expr);
+                    actual_return_type = analyze_expression(g, import, context, expected_return_type, node->data.return_expr.expr);
                 } else {
                     actual_return_type = g->builtin_types.entry_void;
                 }
@@ -347,8 +336,8 @@
         case NodeTypeBinOpExpr:
             {
                 // TODO: think about expected types
-                analyze_expression(g, context, expected_type, node->data.bin_op_expr.op1);
-                analyze_expression(g, context, expected_type, node->data.bin_op_expr.op2);
+                analyze_expression(g, import, context, expected_type, node->data.bin_op_expr.op1);
+                analyze_expression(g, import, context, expected_type, node->data.bin_op_expr.op2);
                 return expected_type;
             }
 
@@ -356,14 +345,17 @@
             {
                 Buf *name = hack_get_fn_call_name(g, node->data.fn_call_expr.fn_ref_expr);
 
-                auto entry = g->fn_table.maybe_get(name);
+                auto entry = import->fn_table.maybe_get(name);
+                if (!entry)
+                    entry = g->fn_table.maybe_get(name);
+
                 if (!entry) {
                     add_node_error(g, node,
                             buf_sprintf("undefined function: '%s'", buf_ptr(name)));
                     // still analyze the parameters, even though we don't know what to expect
                     for (int i = 0; i < node->data.fn_call_expr.params.length; i += 1) {
                         AstNode *child = node->data.fn_call_expr.params.at(i);
-                        analyze_expression(g, context, nullptr, child);
+                        analyze_expression(g, import, context, nullptr, child);
                     }
 
                     return g->builtin_types.entry_invalid;
@@ -393,7 +385,7 @@
                             if (param_type_node->codegen_node)
                                 expected_param_type = param_type_node->codegen_node->data.type_node.entry;
                         }
-                        analyze_expression(g, context, expected_param_type, child);
+                        analyze_expression(g, import, context, expected_param_type, child);
                     }
 
                     TypeTableEntry *return_type = fn_proto->return_type->codegen_node->data.type_node.entry;
@@ -487,78 +479,6 @@
     }
 }
 
-static void analyze_expression(CodeGen *g, ImportTableEntry *import, AstNode *node) {
-    switch (node->type) {
-        case NodeTypeBlock:
-            for (int i = 0; i < node->data.block.statements.length; i += 1) {
-                AstNode *child = node->data.block.statements.at(i);
-                analyze_expression(g, import, child);
-            }
-            break;
-        case NodeTypeReturnExpr:
-            if (node->data.return_expr.expr) {
-                analyze_expression(g, import, node->data.return_expr.expr);
-            }
-            break;
-        case NodeTypeBinOpExpr:
-            analyze_expression(g, import, node->data.bin_op_expr.op1);
-            analyze_expression(g, import, node->data.bin_op_expr.op2);
-            break;
-        case NodeTypeFnCallExpr:
-            {
-                Buf *name = hack_get_fn_call_name(g, node->data.fn_call_expr.fn_ref_expr);
-
-                auto entry = import->fn_table.maybe_get(name);
-                if (!entry)
-                    entry = g->fn_table.maybe_get(name);
-
-                if (!entry) {
-                    add_node_error(g, node,
-                            buf_sprintf("undefined function: '%s'", buf_ptr(name)));
-                } else {
-                    FnTableEntry *fn_table_entry = entry->value;
-                    assert(fn_table_entry->proto_node->type == NodeTypeFnProto);
-                    int expected_param_count = fn_table_entry->proto_node->data.fn_proto.params.length;
-                    int actual_param_count = node->data.fn_call_expr.params.length;
-                    if (expected_param_count != actual_param_count) {
-                        add_node_error(g, node,
-                                buf_sprintf("wrong number of arguments. Expected %d, got %d.",
-                                    expected_param_count, actual_param_count));
-                    }
-                }
-
-                for (int i = 0; i < node->data.fn_call_expr.params.length; i += 1) {
-                    AstNode *child = node->data.fn_call_expr.params.at(i);
-                    analyze_expression(g, import, child);
-                }
-                break;
-            }
-        case NodeTypeCastExpr:
-            zig_panic("TODO");
-            break;
-        case NodeTypePrefixOpExpr:
-            zig_panic("TODO");
-            break;
-        case NodeTypeNumberLiteral:
-        case NodeTypeStringLiteral:
-        case NodeTypeUnreachable:
-        case NodeTypeSymbol:
-            // nothing to do
-            break;
-        case NodeTypeDirective:
-        case NodeTypeFnDecl:
-        case NodeTypeFnProto:
-        case NodeTypeParamDecl:
-        case NodeTypeType:
-        case NodeTypeRoot:
-        case NodeTypeRootExportDecl:
-        case NodeTypeExternBlock:
-        case NodeTypeFnDef:
-        case NodeTypeUse:
-            zig_unreachable();
-    }
-}
-
 static void analyze_top_level_declaration(CodeGen *g, ImportTableEntry *import, AstNode *node) {
     switch (node->type) {
         case NodeTypeFnDef:
@@ -580,17 +500,13 @@
                 }
 
                 check_fn_def_control_flow(g, node);
-<<<<<<< HEAD
 
                 BlockContext context;
                 context.node = node;
                 context.root = &context;
                 context.parent = nullptr;
                 TypeTableEntry *expected_type = fn_proto->return_type->codegen_node->data.type_node.entry;
-                analyze_expression(g, &context, expected_type, node->data.fn_def.body);
-=======
-                analyze_expression(g, import, node->data.fn_def.body);
->>>>>>> dfb66820
+                analyze_expression(g, import, &context, expected_type, node->data.fn_def.body);
             }
             break;
 
