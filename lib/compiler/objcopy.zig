--- conflicted
+++ resolved
@@ -836,19 +836,11 @@
         arena: std.heap.ArenaAllocator,
 
         const SectionCategory = ElfFileHelper.SectionCategory;
-<<<<<<< HEAD
         const section_memory_align: std.mem.Alignment = .of(elfn.Sym); // most restrictive of what we may load in memory
-=======
-        const section_memory_align: std.mem.Alignment = .of(Elf_Sym); // most restrictive of what we may load in memory
->>>>>>> e24e9ff7
         const Section = struct {
             section: elfn.Shdr,
             name: []const u8 = "",
-<<<<<<< HEAD
             segment: ?*const elfn.Phdr = null, // if the section is used by a program segment (there can be more than one)
-=======
-            segment: ?*const Elf_Phdr = null, // if the section is used by a program segment (there can be more than one)
->>>>>>> e24e9ff7
             payload: ?[]align(section_memory_align.toByteUnits()) const u8 = null, // if we need the data in memory
             category: SectionCategory = .none, // should the section be kept in the exe or stripped to the debug database, or both.
         };
@@ -1004,11 +996,7 @@
 
                 // optionally overrides the payload from the source file
                 payload: ?[]align(section_memory_align.toByteUnits()) const u8 = null,
-<<<<<<< HEAD
                 section: ?elfn.Shdr = null,
-=======
-                section: ?Elf_Shdr = null,
->>>>>>> e24e9ff7
             };
             const sections_update = try allocator.alloc(Update, self.sections.len);
             const new_shnum = blk: {
