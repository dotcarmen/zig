--- conflicted
+++ resolved
@@ -592,8 +592,7 @@
             .stfiwx,
         }),
     };
-<<<<<<< HEAD
-    pub const future = Cpu{
+    pub const future = CpuModel{
         .name = "future",
         .llvm_name = "future",
         .features = featureSet(&[_]Feature{
@@ -632,10 +631,7 @@
             .vsx,
         }),
     };
-    pub const g3 = Cpu{
-=======
     pub const g3 = CpuModel{
->>>>>>> 416a547c
         .name = "g3",
         .llvm_name = "g3",
         .features = featureSet(&[_]Feature{
